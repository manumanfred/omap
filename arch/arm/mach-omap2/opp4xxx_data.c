/*
 * OMAP4 OPP table definitions.
 *
 * Copyright (C) 2010-2011 Texas Instruments Incorporated - http://www.ti.com/
 *	Nishanth Menon
 *	Kevin Hilman
 *	Thara Gopinath
 * Copyright (C) 2010-2011 Nokia Corporation.
 *      Eduardo Valentin
 *      Paul Walmsley
 *
 * This program is free software; you can redistribute it and/or modify
 * it under the terms of the GNU General Public License version 2 as
 * published by the Free Software Foundation.
 *
 * This program is distributed "as is" WITHOUT ANY WARRANTY of any
 * kind, whether express or implied; without even the implied warranty
 * of MERCHANTABILITY or FITNESS FOR A PARTICULAR PURPOSE.  See the
 * GNU General Public License for more details.
 */
#include <linux/module.h>

#include <plat/cpu.h>

#include "control.h"
#include "omap_opp_data.h"
#include "pm.h"

/*
 * Structures containing OMAP4430 voltage supported and various
 * voltage dependent data for each VDD.
 */

#define OMAP4430_VDD_MPU_OPP50_UV		1025000
#define OMAP4430_VDD_MPU_OPP100_UV		1200000
#define OMAP4430_VDD_MPU_OPPTURBO_UV		1325000
#define OMAP4430_VDD_MPU_OPPNITRO_UV		1388000

struct omap_volt_data omap443x_vdd_mpu_volt_data[] = {
	VOLT_DATA_DEFINE(OMAP4430_VDD_MPU_OPP50_UV, OMAP44XX_CONTROL_FUSE_MPU_OPP50, 0xf4, 0x0c, OMAP_ABB_NOMINAL_OPP),
	VOLT_DATA_DEFINE(OMAP4430_VDD_MPU_OPP100_UV, OMAP44XX_CONTROL_FUSE_MPU_OPP100, 0xf9, 0x16, OMAP_ABB_NOMINAL_OPP),
	VOLT_DATA_DEFINE(OMAP4430_VDD_MPU_OPPTURBO_UV, OMAP44XX_CONTROL_FUSE_MPU_OPPTURBO, 0xfa, 0x23, OMAP_ABB_NOMINAL_OPP),
	VOLT_DATA_DEFINE(OMAP4430_VDD_MPU_OPPNITRO_UV, OMAP44XX_CONTROL_FUSE_MPU_OPPNITRO, 0xfa, 0x27, OMAP_ABB_FAST_OPP),
	VOLT_DATA_DEFINE(0, 0, 0, 0, 0),
};

#define OMAP4430_VDD_IVA_OPP50_UV		 950000
#define OMAP4430_VDD_IVA_OPP100_UV		1114000
#define OMAP4430_VDD_IVA_OPPTURBO_UV		1291000

struct omap_volt_data omap443x_vdd_iva_volt_data[] = {
	VOLT_DATA_DEFINE(OMAP4430_VDD_IVA_OPP50_UV, OMAP44XX_CONTROL_FUSE_IVA_OPP50, 0xf4, 0x0c, OMAP_ABB_NOMINAL_OPP),
	VOLT_DATA_DEFINE(OMAP4430_VDD_IVA_OPP100_UV, OMAP44XX_CONTROL_FUSE_IVA_OPP100, 0xf9, 0x16, OMAP_ABB_NOMINAL_OPP),
	VOLT_DATA_DEFINE(OMAP4430_VDD_IVA_OPPTURBO_UV, OMAP44XX_CONTROL_FUSE_IVA_OPPTURBO, 0xfa, 0x23, OMAP_ABB_NOMINAL_OPP),
	VOLT_DATA_DEFINE(0, 0, 0, 0, 0),
};

#define OMAP4430_VDD_CORE_OPP50_UV		 962000
#define OMAP4430_VDD_CORE_OPP100_UV		1127000

struct omap_volt_data omap443x_vdd_core_volt_data[] = {
	VOLT_DATA_DEFINE(OMAP4430_VDD_CORE_OPP50_UV, OMAP44XX_CONTROL_FUSE_CORE_OPP50, 0xf4, 0x0c, OMAP_ABB_NONE),
	VOLT_DATA_DEFINE(OMAP4430_VDD_CORE_OPP100_UV, OMAP44XX_CONTROL_FUSE_CORE_OPP100, 0xf9, 0x16, OMAP_ABB_NONE),
	VOLT_DATA_DEFINE(0, 0, 0, 0, 0),
};

/* Dependency of domains are as follows for OMAP4430 (OPP based):
 *
 *	MPU	IVA	CORE
 *	50	50	50+
 *	50	100+	100
 *	100+	50	100
 *	100+	100+	100
 */

/* OMAP 4430 MPU Core VDD dependency table */
static struct omap_vdd_dep_volt omap443x_vdd_mpu_core_dep_data[] = {
	{.main_vdd_volt = OMAP4430_VDD_MPU_OPP50_UV, .dep_vdd_volt = OMAP4430_VDD_CORE_OPP50_UV},
	{.main_vdd_volt = OMAP4430_VDD_MPU_OPP100_UV, .dep_vdd_volt = OMAP4430_VDD_CORE_OPP100_UV},
	{.main_vdd_volt = OMAP4430_VDD_MPU_OPPTURBO_UV, .dep_vdd_volt = OMAP4430_VDD_CORE_OPP100_UV},
	{.main_vdd_volt = OMAP4430_VDD_MPU_OPPNITRO_UV, .dep_vdd_volt = OMAP4430_VDD_CORE_OPP100_UV},
};

struct omap_vdd_dep_info omap443x_vddmpu_dep_info[] = {
	{
		.name	= "core",
		.dep_table = omap443x_vdd_mpu_core_dep_data,
		.nr_dep_entries = ARRAY_SIZE(omap443x_vdd_mpu_core_dep_data),
	},
	{.name = NULL, .dep_table = NULL, .nr_dep_entries = 0},
};

/* OMAP 4430 MPU IVA VDD dependency table */
static struct omap_vdd_dep_volt omap443x_vdd_iva_core_dep_data[] = {
	{.main_vdd_volt = OMAP4430_VDD_IVA_OPP50_UV, .dep_vdd_volt = OMAP4430_VDD_CORE_OPP50_UV},
	{.main_vdd_volt = OMAP4430_VDD_IVA_OPP100_UV, .dep_vdd_volt = OMAP4430_VDD_CORE_OPP100_UV},
	{.main_vdd_volt = OMAP4430_VDD_IVA_OPPTURBO_UV, .dep_vdd_volt = OMAP4430_VDD_CORE_OPP100_UV},
};

struct omap_vdd_dep_info omap443x_vddiva_dep_info[] = {
	{
		.name	= "core",
		.dep_table = omap443x_vdd_iva_core_dep_data,
		.nr_dep_entries = ARRAY_SIZE(omap443x_vdd_iva_core_dep_data),
	},
	{.name = NULL, .dep_table = NULL, .nr_dep_entries = 0},
};

static struct omap_opp_def __initdata omap443x_opp_def_list[] = {
	/* MPU OPP1 - OPP50 */
	OPP_INITIALIZER("mpu", "dpll_mpu_ck", "mpu", true, 300000000, OMAP4430_VDD_MPU_OPP50_UV),
	/* MPU OPP2 - OPP100 */
	OPP_INITIALIZER("mpu", "dpll_mpu_ck", "mpu", true, 600000000, OMAP4430_VDD_MPU_OPP100_UV),
	/* MPU OPP3 - OPP-Turbo */
	OPP_INITIALIZER("mpu", "dpll_mpu_ck", "mpu", true, 800000000, OMAP4430_VDD_MPU_OPPTURBO_UV),
	/* MPU OPP4 - OPP-SB */
	OPP_INITIALIZER("mpu", "dpll_mpu_ck", "mpu", true, 1008000000, OMAP4430_VDD_MPU_OPPNITRO_UV),
	/* L3 OPP1 - OPP50 */
	OPP_INITIALIZER("l3_main_1", "virt_l3_ck", "core", true, 100000000, OMAP4430_VDD_CORE_OPP50_UV),
	/* L3 OPP2 - OPP100, OPP-Turbo, OPP-SB */
	OPP_INITIALIZER("l3_main_1", "virt_l3_ck", "core", true, 200000000, OMAP4430_VDD_CORE_OPP100_UV),
	/* IVA OPP1 - OPP50 */
	OPP_INITIALIZER("iva", "dpll_iva_m5x2_ck", "iva", true, 133000000, OMAP4430_VDD_IVA_OPP50_UV),
	/* IVA OPP2 - OPP100 */
	OPP_INITIALIZER("iva", "dpll_iva_m5x2_ck", "iva", true, 266100000, OMAP4430_VDD_IVA_OPP100_UV),
	/* IVA OPP3 - OPP-Turbo */
	OPP_INITIALIZER("iva", "dpll_iva_m5x2_ck", "iva", false, 332000000, OMAP4430_VDD_IVA_OPPTURBO_UV),
	/* SGX OPP1 - OPP50 */
	OPP_INITIALIZER("gpu", "dpll_per_m7x2_ck", "core", true, 153600000, OMAP4430_VDD_CORE_OPP50_UV),
	/* SGX OPP2 - OPP100 */
	OPP_INITIALIZER("gpu", "dpll_per_m7x2_ck", "core", true, 307200000, OMAP4430_VDD_CORE_OPP100_UV),
	/* FDIF OPP1 - OPP25 */
	OPP_INITIALIZER("fdif", "fdif_fck", "core", true, 32000000, OMAP4430_VDD_CORE_OPP50_UV),
	/* FDIF OPP2 - OPP50 */
	OPP_INITIALIZER("fdif", "fdif_fck", "core", true, 64000000, OMAP4430_VDD_CORE_OPP50_UV),
	/* FDIF OPP3 - OPP100 */
	OPP_INITIALIZER("fdif", "fdif_fck", "core", true, 128000000, OMAP4430_VDD_CORE_OPP100_UV),
	/* DSP OPP1 - OPP50 */
	OPP_INITIALIZER("dsp", "dpll_iva_m4x2_ck", "iva", true, 232750000, OMAP4430_VDD_IVA_OPP50_UV),
	/* DSP OPP2 - OPP100 */
	OPP_INITIALIZER("dsp", "dpll_iva_m4x2_ck", "iva", true, 465500000, OMAP4430_VDD_IVA_OPP100_UV),
	/* DSP OPP3 - OPPTB */
	OPP_INITIALIZER("dsp", "dpll_iva_m4x2_ck", "iva", false, 496000000, OMAP4430_VDD_IVA_OPPTURBO_UV),
	/* HSI OPP1 - OPP50 */
	OPP_INITIALIZER("hsi", "hsi_fck", "core", true, 96000000, OMAP4430_VDD_CORE_OPP50_UV),
	/* HSI OPP2 - OPP100 */
	OPP_INITIALIZER("hsi", "hsi_fck", "core", true, 96000000, OMAP4430_VDD_CORE_OPP100_UV),
<<<<<<< HEAD
	/* TODO: add aess */
=======
	/* ABE OPP1 - OPP50 */
	OPP_INITIALIZER("aess", "abe_clk", "iva", true, 98304000, OMAP4430_VDD_IVA_OPP50_UV),
	/* ABE OPP2 - OPP100 */
	OPP_INITIALIZER("aess", "abe_clk", "iva", true, 196608000, OMAP4430_VDD_IVA_OPP100_UV),
>>>>>>> f61b82fb
};

#define OMAP4460_VDD_MPU_OPP50_UV		1025000
#define OMAP4460_VDD_MPU_OPP100_UV		1203000
#define OMAP4460_VDD_MPU_OPPTURBO_UV		1317000
#define OMAP4460_VDD_MPU_OPPNITRO_UV		1380000

struct omap_volt_data omap446x_vdd_mpu_volt_data[] = {
	VOLT_DATA_DEFINE(OMAP4460_VDD_MPU_OPP50_UV, OMAP44XX_CONTROL_FUSE_MPU_OPP50, 0xf4, 0x0c, OMAP_ABB_NOMINAL_OPP),
	VOLT_DATA_DEFINE(OMAP4460_VDD_MPU_OPP100_UV, OMAP44XX_CONTROL_FUSE_MPU_OPP100, 0xf9, 0x16, OMAP_ABB_NOMINAL_OPP),
	VOLT_DATA_DEFINE(OMAP4460_VDD_MPU_OPPTURBO_UV, OMAP44XX_CONTROL_FUSE_MPU_OPPTURBO, 0xfa, 0x23, OMAP_ABB_NOMINAL_OPP),
	VOLT_DATA_DEFINE(OMAP4460_VDD_MPU_OPPNITRO_UV, OMAP44XX_CONTROL_FUSE_MPU_OPPNITRO, 0xfa, 0x27, OMAP_ABB_FAST_OPP),
	VOLT_DATA_DEFINE(0, 0, 0, 0, 0),
};

#define OMAP4460_VDD_IVA_OPP50_UV		 950000
#define OMAP4460_VDD_IVA_OPP100_UV		1140000
#define OMAP4460_VDD_IVA_OPPTURBO_UV		1291000
#define OMAP4460_VDD_IVA_OPPNITRO_UV		1375000

struct omap_volt_data omap446x_vdd_iva_volt_data[] = {
	VOLT_DATA_DEFINE(OMAP4460_VDD_IVA_OPP50_UV, OMAP44XX_CONTROL_FUSE_IVA_OPP50, 0xf4, 0x0c, OMAP_ABB_NOMINAL_OPP),
	VOLT_DATA_DEFINE(OMAP4460_VDD_IVA_OPP100_UV, OMAP44XX_CONTROL_FUSE_IVA_OPP100, 0xf9, 0x16, OMAP_ABB_NOMINAL_OPP),
	VOLT_DATA_DEFINE(OMAP4460_VDD_IVA_OPPTURBO_UV, OMAP44XX_CONTROL_FUSE_IVA_OPPTURBO, 0xfa, 0x23, OMAP_ABB_NOMINAL_OPP),
	VOLT_DATA_DEFINE(OMAP4460_VDD_IVA_OPPNITRO_UV, OMAP44XX_CONTROL_FUSE_IVA_OPPNITRO, 0xfa, 0x23, OMAP_ABB_FAST_OPP),
	VOLT_DATA_DEFINE(0, 0, 0, 0, 0),
};

#define OMAP4460_VDD_CORE_OPP50_UV		 962000
#define OMAP4460_VDD_CORE_OPP100_UV		1127000
#define OMAP4460_VDD_CORE_OPP100_OV_UV		1250000

struct omap_volt_data omap446x_vdd_core_volt_data[] = {
	VOLT_DATA_DEFINE(OMAP4460_VDD_CORE_OPP50_UV, OMAP44XX_CONTROL_FUSE_CORE_OPP50, 0xf4, 0x0c, OMAP_ABB_NONE),
	VOLT_DATA_DEFINE(OMAP4460_VDD_CORE_OPP100_UV, OMAP44XX_CONTROL_FUSE_CORE_OPP100, 0xf9, 0x16, OMAP_ABB_NONE),
	VOLT_DATA_DEFINE(OMAP4460_VDD_CORE_OPP100_OV_UV, OMAP44XX_CONTROL_FUSE_CORE_OPP100OV, 0xf9, 0x16, OMAP_ABB_NONE),
	VOLT_DATA_DEFINE(0, 0, 0, 0, 0),
};

/* OMAP 4460 MPU Core VDD dependency table */
static struct omap_vdd_dep_volt omap446x_vdd_mpu_core_dep_data[] = {
	{.main_vdd_volt = OMAP4460_VDD_MPU_OPP50_UV, .dep_vdd_volt = OMAP4460_VDD_CORE_OPP50_UV},
	{.main_vdd_volt = OMAP4460_VDD_MPU_OPP100_UV, .dep_vdd_volt = OMAP4460_VDD_CORE_OPP100_UV},
	{.main_vdd_volt = OMAP4460_VDD_MPU_OPPTURBO_UV, .dep_vdd_volt = OMAP4460_VDD_CORE_OPP100_UV},
	{.main_vdd_volt = OMAP4460_VDD_MPU_OPPNITRO_UV, .dep_vdd_volt = OMAP4460_VDD_CORE_OPP100_UV},
};

struct omap_vdd_dep_info omap446x_vddmpu_dep_info[] = {
	{
		.name	= "core",
		.dep_table = omap446x_vdd_mpu_core_dep_data,
		.nr_dep_entries = ARRAY_SIZE(omap446x_vdd_mpu_core_dep_data),
	},
	{.name = NULL, .dep_table = NULL, .nr_dep_entries = 0},
};

/* OMAP 4460 MPU IVA VDD dependency table */
static struct omap_vdd_dep_volt omap446x_vdd_iva_core_dep_data[] = {
	{.main_vdd_volt = OMAP4460_VDD_IVA_OPP50_UV, .dep_vdd_volt = OMAP4460_VDD_CORE_OPP50_UV},
	{.main_vdd_volt = OMAP4460_VDD_IVA_OPP100_UV, .dep_vdd_volt = OMAP4460_VDD_CORE_OPP100_UV},
	{.main_vdd_volt = OMAP4460_VDD_IVA_OPPTURBO_UV, .dep_vdd_volt = OMAP4460_VDD_CORE_OPP100_UV},
};

struct omap_vdd_dep_info omap446x_vddiva_dep_info[] = {
	{
		.name	= "core",
		.dep_table = omap446x_vdd_iva_core_dep_data,
		.nr_dep_entries = ARRAY_SIZE(omap446x_vdd_iva_core_dep_data),
	},
	{.name = NULL, .dep_table = NULL, .nr_dep_entries = 0},
};

static struct omap_opp_def __initdata omap446x_opp_def_list[] = {
	/* MPU OPP1 - OPP50 */
	OPP_INITIALIZER("mpu", "virt_dpll_mpu_ck", "mpu", true, 350000000, OMAP4460_VDD_MPU_OPP50_UV),
	/* MPU OPP2 - OPP100 */
	OPP_INITIALIZER("mpu", "virt_dpll_mpu_ck", "mpu", true, 700000000, OMAP4460_VDD_MPU_OPP100_UV),
	/* MPU OPP3 - OPP-Turbo */
	OPP_INITIALIZER("mpu", "virt_dpll_mpu_ck", "mpu", true, 920000000, OMAP4460_VDD_MPU_OPPTURBO_UV),
	/*
	 * MPU OPP4 - OPP-Nitro + Disabled as the reference schematics
	 * recommends TPS623631 - confirm and enable the opp in board file
	 * XXX: May be we should enable these based on mpu capability and
	 * Exception board files disable it...
	 */
	OPP_INITIALIZER("mpu", "virt_dpll_mpu_ck", "mpu", false, 1200000000, OMAP4460_VDD_MPU_OPPNITRO_UV),
	/* MPU OPP4 - OPP-Nitro SpeedBin */
	OPP_INITIALIZER("mpu", "virt_dpll_mpu_ck", "mpu", false, 1500000000, OMAP4460_VDD_MPU_OPPNITRO_UV),
	/* L3 OPP1 - OPP50 */
	OPP_INITIALIZER("l3_main_1", "virt_l3_ck", "core", true, 100000000, OMAP4460_VDD_CORE_OPP50_UV),
	/* L3 OPP2 - OPP100 */
	OPP_INITIALIZER("l3_main_1", "virt_l3_ck", "core", true, 200000000, OMAP4460_VDD_CORE_OPP100_UV),
	/* IVA OPP1 - OPP50 */
	OPP_INITIALIZER("iva", "dpll_iva_m5x2_ck", "iva", true, 133000000, OMAP4460_VDD_IVA_OPP50_UV),
	/* IVA OPP2 - OPP100 */
	OPP_INITIALIZER("iva", "dpll_iva_m5x2_ck", "iva", true, 266100000, OMAP4460_VDD_IVA_OPP100_UV),
	/*
	 * IVA OPP3 - OPP-Turbo + Disabled as the reference schematics
	 * recommends Phoenix VCORE2 which can supply only 600mA - so the ones
	 * above this OPP frequency, even though OMAP is capable, should be
	 * enabled by board file which is sure of the chip power capability
	 */
	OPP_INITIALIZER("iva", "dpll_iva_m5x2_ck", "iva", false, 332000000, OMAP4460_VDD_IVA_OPPTURBO_UV),
	/* IVA OPP4 - OPP-Nitro */
	OPP_INITIALIZER("iva", "dpll_iva_m5x2_ck", "iva", false, 430000000, OMAP4460_VDD_IVA_OPPNITRO_UV),
	/* IVA OPP5 - OPP-Nitro SpeedBin*/
	OPP_INITIALIZER("iva", "dpll_iva_m5x2_ck", "iva", false, 500000000, OMAP4460_VDD_IVA_OPPNITRO_UV),

	/* SGX OPP1 - OPP50 */
	OPP_INITIALIZER("gpu", "dpll_per_m7x2_ck", "core", true, 153600000, OMAP4460_VDD_CORE_OPP50_UV),
	/* SGX OPP2 - OPP100 */
	OPP_INITIALIZER("gpu", "dpll_per_m7x2_ck", "core", true, 307200000, OMAP4460_VDD_CORE_OPP100_UV),
	/* SGX OPP3 - OPPOV */
	OPP_INITIALIZER("gpu", "dpll_per_m7x2_ck", "core", true, 384000000, OMAP4460_VDD_CORE_OPP100_OV_UV),
	/* FDIF OPP1 - OPP25 */
	OPP_INITIALIZER("fdif", "fdif_fck", "core", true, 32000000, OMAP4460_VDD_CORE_OPP50_UV),
	/* FDIF OPP2 - OPP50 */
	OPP_INITIALIZER("fdif", "fdif_fck", "core", true, 64000000, OMAP4460_VDD_CORE_OPP50_UV),
	/* FDIF OPP3 - OPP100 */
	OPP_INITIALIZER("fdif", "fdif_fck", "core", true, 128000000, OMAP4460_VDD_CORE_OPP100_UV),
	/* DSP OPP1 - OPP50 */
	OPP_INITIALIZER("dsp", "dpll_iva_m4x2_ck", "iva", true, 232750000, OMAP4460_VDD_IVA_OPP50_UV),
	/* DSP OPP2 - OPP100 */
	OPP_INITIALIZER("dsp", "dpll_iva_m4x2_ck", "iva", true, 465500000, OMAP4460_VDD_IVA_OPP100_UV),
	/* DSP OPP3 - OPPTB */
	OPP_INITIALIZER("dsp", "dpll_iva_m4x2_ck", "iva", false, 496000000, OMAP4430_VDD_IVA_OPPTURBO_UV),
	/* HSI OPP1 - OPP50 */
	OPP_INITIALIZER("hsi", "hsi_fck", "core", true, 96000000, OMAP4460_VDD_CORE_OPP50_UV),
	/* HSI OPP2 - OPP100 */
	OPP_INITIALIZER("hsi", "hsi_fck", "core", true, 96000000, OMAP4460_VDD_CORE_OPP100_UV),
<<<<<<< HEAD

	/* TODO: add aess */
=======
	/* ABE OPP1 - OPP50 */
	OPP_INITIALIZER("aess", "abe_clk", "iva", true, 98304000, OMAP4460_VDD_IVA_OPP50_UV),
	/* ABE OPP2 - OPP100 */
	OPP_INITIALIZER("aess", "abe_clk", "iva", true, 196608000, OMAP4460_VDD_IVA_OPP100_UV),
>>>>>>> f61b82fb
};

/**
 * omap4_opp_init() - initialize omap4 opp table
 */
int __init omap4_opp_init(void)
{
	int r = -ENODEV;

	if (!cpu_is_omap44xx())
		return r;
	if (cpu_is_omap443x())
		r = omap_init_opp_table(omap443x_opp_def_list,
			ARRAY_SIZE(omap443x_opp_def_list));
	else if (cpu_is_omap446x())
		r = omap_init_opp_table(omap446x_opp_def_list,
			ARRAY_SIZE(omap446x_opp_def_list));
	return r;
}
device_initcall(omap4_opp_init);<|MERGE_RESOLUTION|>--- conflicted
+++ resolved
@@ -145,14 +145,10 @@
 	OPP_INITIALIZER("hsi", "hsi_fck", "core", true, 96000000, OMAP4430_VDD_CORE_OPP50_UV),
 	/* HSI OPP2 - OPP100 */
 	OPP_INITIALIZER("hsi", "hsi_fck", "core", true, 96000000, OMAP4430_VDD_CORE_OPP100_UV),
-<<<<<<< HEAD
-	/* TODO: add aess */
-=======
 	/* ABE OPP1 - OPP50 */
 	OPP_INITIALIZER("aess", "abe_clk", "iva", true, 98304000, OMAP4430_VDD_IVA_OPP50_UV),
 	/* ABE OPP2 - OPP100 */
 	OPP_INITIALIZER("aess", "abe_clk", "iva", true, 196608000, OMAP4430_VDD_IVA_OPP100_UV),
->>>>>>> f61b82fb
 };
 
 #define OMAP4460_VDD_MPU_OPP50_UV		1025000
@@ -283,15 +279,10 @@
 	OPP_INITIALIZER("hsi", "hsi_fck", "core", true, 96000000, OMAP4460_VDD_CORE_OPP50_UV),
 	/* HSI OPP2 - OPP100 */
 	OPP_INITIALIZER("hsi", "hsi_fck", "core", true, 96000000, OMAP4460_VDD_CORE_OPP100_UV),
-<<<<<<< HEAD
-
-	/* TODO: add aess */
-=======
 	/* ABE OPP1 - OPP50 */
 	OPP_INITIALIZER("aess", "abe_clk", "iva", true, 98304000, OMAP4460_VDD_IVA_OPP50_UV),
 	/* ABE OPP2 - OPP100 */
 	OPP_INITIALIZER("aess", "abe_clk", "iva", true, 196608000, OMAP4460_VDD_IVA_OPP100_UV),
->>>>>>> f61b82fb
 };
 
 /**
