/*
 * Board support file for OMAP4430 SDP.
 *
 * Copyright (C) 2009 Texas Instruments
 *
 * Author: Santosh Shilimkar <santosh.shilimkar@ti.com>
 *
 * Based on mach-omap2/board-3430sdp.c
 *
 * This program is free software; you can redistribute it and/or modify
 * it under the terms of the GNU General Public License version 2 as
 * published by the Free Software Foundation.
 */

#include <linux/kernel.h>
#include <linux/init.h>
#include <linux/platform_device.h>
#include <linux/io.h>
#include <linux/gpio.h>
#include <linux/usb/otg.h>
#include <linux/spi/spi.h>
#include <linux/i2c/twl.h>
#include <linux/gpio_keys.h>
#include <linux/regulator/machine.h>
#include <linux/leds.h>
#include <linux/leds_pwm.h>
#include <linux/memblock.h>

#include <mach/hardware.h>
#include <mach/omap4-common.h>
#include <mach/emif.h>
#include <mach/lpddr2-elpida.h>
#include <mach/dmm.h>

#include <asm/mach-types.h>
#include <asm/mach/arch.h>
#include <asm/mach/map.h>

#include <plat/board.h>
#include <plat/common.h>
#include <plat/usb.h>
#include <plat/mmc.h>
#include <plat/omap4-keypad.h>
#include <plat/remoteproc.h>
#include <video/omapdss.h>
#include <video/omap-panel-nokia-dsi.h>

#include "mux.h"
#include "hsmmc.h"
#include "timer-gp.h"
#include "control.h"
#include "common-board-devices.h"
#include "pm.h"

#define ETH_KS8851_IRQ			34
#define ETH_KS8851_POWER_ON		48
#define ETH_KS8851_QUART		138
#define OMAP4_SFH7741_SENSOR_OUTPUT_GPIO	184
#define OMAP4_SFH7741_ENABLE_GPIO		188
#define HDMI_GPIO_CT_CP_HPD 60 /* HPD mode enable/disable */
#define HDMI_GPIO_LS_OE 41 /* Level shifter for HDMI */
<<<<<<< HEAD
#define LCD_BL_GPIO		27	/* LCD Backlight GPIO */
/* PWM2 and TOGGLE3 register offsets */
#define LED_PWM2ON		0x03
#define LED_PWM2OFF		0x04
#define TWL6030_TOGGLE3		0x92

#define TPS62361_GPIO   7

#define PHYS_ADDR_SMC_SIZE	(SZ_1M * 3)
#define PHYS_ADDR_SMC_MEM	(0x80000000 + SZ_1G - PHYS_ADDR_SMC_SIZE)
#define OMAP_ION_HEAP_SECURE_INPUT_SIZE	(SZ_1M * 90)
#define PHYS_ADDR_DUCATI_SIZE	(SZ_1M * 105)
#define PHYS_ADDR_DUCATI_MEM	(PHYS_ADDR_SMC_MEM - PHYS_ADDR_DUCATI_SIZE - \
				OMAP_ION_HEAP_SECURE_INPUT_SIZE)
=======
#define HDMI_GPIO_HPD  63 /* Hotplug detect */
>>>>>>> 0527fde0

static const int sdp4430_keymap[] = {
	KEY(0, 0, KEY_E),
	KEY(0, 1, KEY_R),
	KEY(0, 2, KEY_T),
	KEY(0, 3, KEY_HOME),
	KEY(0, 4, KEY_F5),
	KEY(0, 5, KEY_UNKNOWN),
	KEY(0, 6, KEY_I),
	KEY(0, 7, KEY_LEFTSHIFT),

	KEY(1, 0, KEY_D),
	KEY(1, 1, KEY_F),
	KEY(1, 2, KEY_G),
	KEY(1, 3, KEY_SEND),
	KEY(1, 4, KEY_F6),
	KEY(1, 5, KEY_UNKNOWN),
	KEY(1, 6, KEY_K),
	KEY(1, 7, KEY_ENTER),

	KEY(2, 0, KEY_X),
	KEY(2, 1, KEY_C),
	KEY(2, 2, KEY_V),
	KEY(2, 3, KEY_END),
	KEY(2, 4, KEY_F7),
	KEY(2, 5, KEY_UNKNOWN),
	KEY(2, 6, KEY_DOT),
	KEY(2, 7, KEY_CAPSLOCK),

	KEY(3, 0, KEY_Z),
	KEY(3, 1, KEY_KPPLUS),
	KEY(3, 2, KEY_B),
	KEY(3, 3, KEY_F1),
	KEY(3, 4, KEY_F8),
	KEY(3, 5, KEY_UNKNOWN),
	KEY(3, 6, KEY_O),
	KEY(3, 7, KEY_SPACE),

	KEY(4, 0, KEY_W),
	KEY(4, 1, KEY_Y),
	KEY(4, 2, KEY_U),
	KEY(4, 3, KEY_F2),
	KEY(4, 4, KEY_VOLUMEUP),
	KEY(4, 5, KEY_UNKNOWN),
	KEY(4, 6, KEY_L),
	KEY(4, 7, KEY_LEFT),

	KEY(5, 0, KEY_S),
	KEY(5, 1, KEY_H),
	KEY(5, 2, KEY_J),
	KEY(5, 3, KEY_F3),
	KEY(5, 4, KEY_F9),
	KEY(5, 5, KEY_VOLUMEDOWN),
	KEY(5, 6, KEY_M),
	KEY(5, 7, KEY_RIGHT),

	KEY(6, 0, KEY_Q),
	KEY(6, 1, KEY_A),
	KEY(6, 2, KEY_N),
	KEY(6, 3, KEY_BACK),
	KEY(6, 4, KEY_BACKSPACE),
	KEY(6, 5, KEY_UNKNOWN),
	KEY(6, 6, KEY_P),
	KEY(6, 7, KEY_UP),

	KEY(7, 0, KEY_PROG1),
	KEY(7, 1, KEY_PROG2),
	KEY(7, 2, KEY_PROG3),
	KEY(7, 3, KEY_PROG4),
	KEY(7, 4, KEY_F4),
	KEY(7, 5, KEY_UNKNOWN),
	KEY(7, 6, KEY_OK),
	KEY(7, 7, KEY_DOWN),
};

static struct matrix_keymap_data sdp4430_keymap_data = {
	.keymap			= sdp4430_keymap,
	.keymap_size		= ARRAY_SIZE(sdp4430_keymap),
};

static struct omap4_keypad_platform_data sdp4430_keypad_data = {
	.keymap_data		= &sdp4430_keymap_data,
	.rows			= 8,
	.cols			= 8,
};
static struct gpio_led sdp4430_gpio_leds[] = {
	{
		.name	= "omap4:green:debug0",
		.gpio	= 61,
	},
	{
		.name	= "omap4:green:debug1",
		.gpio	= 30,
	},
	{
		.name	= "omap4:green:debug2",
		.gpio	= 7,
	},
	{
		.name	= "omap4:green:debug3",
		.gpio	= 8,
	},
	{
		.name	= "omap4:green:debug4",
		.gpio	= 50,
	},
	{
		.name	= "omap4:blue:user",
		.gpio	= 169,
	},
	{
		.name	= "omap4:red:user",
		.gpio	= 170,
	},
	{
		.name	= "omap4:green:user",
		.gpio	= 139,
	},

};

static struct gpio_keys_button sdp4430_gpio_keys[] = {
	{
		.desc			= "Proximity Sensor",
		.type			= EV_SW,
		.code			= SW_FRONT_PROXIMITY,
		.gpio			= OMAP4_SFH7741_SENSOR_OUTPUT_GPIO,
		.active_low		= 0,
	}
};

static struct gpio_led_platform_data sdp4430_led_data = {
	.leds	= sdp4430_gpio_leds,
	.num_leds	= ARRAY_SIZE(sdp4430_gpio_leds),
};

static struct led_pwm sdp4430_pwm_leds[] = {
	{
		.name		= "omap4:green:chrg",
		.pwm_id		= 1,
		.max_brightness	= 255,
		.pwm_period_ns	= 7812500,
	},
};

static struct led_pwm_platform_data sdp4430_pwm_data = {
	.num_leds	= ARRAY_SIZE(sdp4430_pwm_leds),
	.leds		= sdp4430_pwm_leds,
};

static struct platform_device sdp4430_leds_pwm = {
	.name	= "leds_pwm",
	.id	= -1,
	.dev	= {
		.platform_data = &sdp4430_pwm_data,
	},
};

static int omap_prox_activate(struct device *dev)
{
	gpio_set_value(OMAP4_SFH7741_ENABLE_GPIO , 1);
	return 0;
}

static void omap_prox_deactivate(struct device *dev)
{
	gpio_set_value(OMAP4_SFH7741_ENABLE_GPIO , 0);
}

static struct gpio_keys_platform_data sdp4430_gpio_keys_data = {
	.buttons	= sdp4430_gpio_keys,
	.nbuttons	= ARRAY_SIZE(sdp4430_gpio_keys),
	.enable		= omap_prox_activate,
	.disable	= omap_prox_deactivate,
};

static struct platform_device sdp4430_gpio_keys_device = {
	.name	= "gpio-keys",
	.id	= -1,
	.dev	= {
		.platform_data	= &sdp4430_gpio_keys_data,
	},
};

static struct platform_device sdp4430_leds_gpio = {
	.name	= "leds-gpio",
	.id	= -1,
	.dev	= {
		.platform_data = &sdp4430_led_data,
	},
};
static struct spi_board_info sdp4430_spi_board_info[] __initdata = {
	{
		.modalias               = "ks8851",
		.bus_num                = 1,
		.chip_select            = 0,
		.max_speed_hz           = 24000000,
		.irq                    = ETH_KS8851_IRQ,
	},
};

static struct gpio sdp4430_eth_gpios[] __initdata = {
	{ ETH_KS8851_POWER_ON,	GPIOF_OUT_INIT_HIGH,	"eth_power"	},
	{ ETH_KS8851_QUART,	GPIOF_OUT_INIT_HIGH,	"quart"		},
	{ ETH_KS8851_IRQ,	GPIOF_IN,		"eth_irq"	},
};

static int __init omap_ethernet_init(void)
{
	int status;

	/* Request of GPIO lines */
	status = gpio_request_array(sdp4430_eth_gpios,
				    ARRAY_SIZE(sdp4430_eth_gpios));
	if (status)
		pr_err("Cannot request ETH GPIOs\n");

	return status;
}

static struct platform_device *sdp4430_devices[] __initdata = {
	&sdp4430_gpio_keys_device,
	&sdp4430_leds_gpio,
	&sdp4430_leds_pwm,
};

static struct omap_board_config_kernel sdp4430_config[] __initdata = {
};

static void __init omap_4430sdp_init_early(void)
{
	omap2_init_common_infrastructure();
	omap2_init_common_devices(NULL, NULL);
#ifdef CONFIG_OMAP_32K_TIMER
	omap2_gp_clockevent_set_gptimer(1);
#endif
}

static struct omap_musb_board_data musb_board_data = {
	.interface_type		= MUSB_INTERFACE_UTMI,
	.mode			= MUSB_OTG,
	.power			= 100,
};

static struct twl4030_usb_data omap4_usbphy_data = {
	.phy_init	= omap4430_phy_init,
	.phy_exit	= omap4430_phy_exit,
	.phy_power	= omap4430_phy_power,
	.phy_set_clock	= omap4430_phy_set_clk,
	.phy_suspend	= omap4430_phy_suspend,
};

static struct omap2_hsmmc_info mmc[] = {
	{
		.mmc		= 2,
		.caps		=  MMC_CAP_4_BIT_DATA | MMC_CAP_8_BIT_DATA,
		.gpio_cd	= -EINVAL,
		.gpio_wp	= -EINVAL,
		.nonremovable   = true,
		.ocr_mask	= MMC_VDD_29_30,
		.no_off_init	= true,
		.power_saving	= true,
	},
	{
		.mmc		= 1,
		.caps		= MMC_CAP_4_BIT_DATA | MMC_CAP_8_BIT_DATA,
		.gpio_wp	= -EINVAL,
		.power_saving	= true,
	},
	{}	/* Terminator */
};

static struct regulator_consumer_supply sdp4430_vaux_supply[] = {
	{
		.supply = "vmmc",
		.dev_name = "omap_hsmmc.1",
	},
};
static struct regulator_consumer_supply sdp4430_vmmc_supply[] = {
	{
		.supply = "vmmc",
		.dev_name = "omap_hsmmc.0",
	},
};
static struct regulator_consumer_supply sdp4430_vcxio_supply[] = {
	REGULATOR_SUPPLY("vdds_dsi", "omapdss_dss"),
	REGULATOR_SUPPLY("vdds_dsi", "omapdss_dsi1"),
};

static int omap4_twl6030_hsmmc_late_init(struct device *dev)
{
	int ret = 0;
	struct platform_device *pdev = container_of(dev,
				struct platform_device, dev);
	struct omap_mmc_platform_data *pdata = dev->platform_data;

	/* Setting MMC1 Card detect Irq */
	if (pdev->id == 0) {
		ret = twl6030_mmc_card_detect_config();
		if (ret)
			pr_err("Failed configuring MMC1 card detect\n");
		pdata->slots[0].card_detect_irq = TWL6030_IRQ_BASE +
						MMCDETECT_INTR_OFFSET;
		pdata->slots[0].card_detect = twl6030_mmc_card_detect;
	}
	return ret;
}

static __init void omap4_twl6030_hsmmc_set_late_init(struct device *dev)
{
	struct omap_mmc_platform_data *pdata;

	/* dev can be null if CONFIG_MMC_OMAP_HS is not set */
	if (!dev) {
		pr_err("Failed %s\n", __func__);
		return;
	}
	pdata = dev->platform_data;
	pdata->init =	omap4_twl6030_hsmmc_late_init;
}

static int __init omap4_twl6030_hsmmc_init(struct omap2_hsmmc_info *controllers)
{
	struct omap2_hsmmc_info *c;

	omap2_hsmmc_init(controllers);
	for (c = controllers; c->mmc; c++)
		omap4_twl6030_hsmmc_set_late_init(c->dev);

	return 0;
}

static struct regulator_init_data sdp4430_vaux1 = {
	.constraints = {
		.min_uV			= 1000000,
		.max_uV			= 3000000,
		.apply_uV		= true,
		.valid_modes_mask	= REGULATOR_MODE_NORMAL
					| REGULATOR_MODE_STANDBY,
		.valid_ops_mask	 = REGULATOR_CHANGE_VOLTAGE
					| REGULATOR_CHANGE_MODE
					| REGULATOR_CHANGE_STATUS,
	},
	.num_consumer_supplies  = 1,
	.consumer_supplies      = sdp4430_vaux_supply,
};

static struct regulator_init_data sdp4430_vaux2 = {
	.constraints = {
		.min_uV			= 1200000,
		.max_uV			= 2800000,
		.apply_uV		= true,
		.valid_modes_mask	= REGULATOR_MODE_NORMAL
					| REGULATOR_MODE_STANDBY,
		.valid_ops_mask	 = REGULATOR_CHANGE_VOLTAGE
					| REGULATOR_CHANGE_MODE
					| REGULATOR_CHANGE_STATUS,
	},
};

static struct regulator_init_data sdp4430_vaux3 = {
	.constraints = {
		.min_uV			= 1000000,
		.max_uV			= 3000000,
		.apply_uV		= true,
		.valid_modes_mask	= REGULATOR_MODE_NORMAL
					| REGULATOR_MODE_STANDBY,
		.valid_ops_mask	 = REGULATOR_CHANGE_VOLTAGE
					| REGULATOR_CHANGE_MODE
					| REGULATOR_CHANGE_STATUS,
	},
};

/* VMMC1 for MMC1 card */
static struct regulator_init_data sdp4430_vmmc = {
	.constraints = {
		.min_uV			= 1200000,
		.max_uV			= 3000000,
		.apply_uV		= true,
		.valid_modes_mask	= REGULATOR_MODE_NORMAL
					| REGULATOR_MODE_STANDBY,
		.valid_ops_mask	 = REGULATOR_CHANGE_VOLTAGE
					| REGULATOR_CHANGE_MODE
					| REGULATOR_CHANGE_STATUS,
	},
	.num_consumer_supplies  = 1,
	.consumer_supplies      = sdp4430_vmmc_supply,
};

static struct regulator_init_data sdp4430_vpp = {
	.constraints = {
		.min_uV			= 1800000,
		.max_uV			= 2500000,
		.apply_uV		= true,
		.valid_modes_mask	= REGULATOR_MODE_NORMAL
					| REGULATOR_MODE_STANDBY,
		.valid_ops_mask	 = REGULATOR_CHANGE_VOLTAGE
					| REGULATOR_CHANGE_MODE
					| REGULATOR_CHANGE_STATUS,
	},
};

static struct regulator_init_data sdp4430_vusim = {
	.constraints = {
		.min_uV			= 1200000,
		.max_uV			= 2900000,
		.apply_uV		= true,
		.valid_modes_mask	= REGULATOR_MODE_NORMAL
					| REGULATOR_MODE_STANDBY,
		.valid_ops_mask	 = REGULATOR_CHANGE_VOLTAGE
					| REGULATOR_CHANGE_MODE
					| REGULATOR_CHANGE_STATUS,
	},
};

static struct regulator_init_data sdp4430_vana = {
	.constraints = {
		.min_uV			= 2100000,
		.max_uV			= 2100000,
		.valid_modes_mask	= REGULATOR_MODE_NORMAL
					| REGULATOR_MODE_STANDBY,
		.valid_ops_mask	 = REGULATOR_CHANGE_MODE
					| REGULATOR_CHANGE_STATUS,
	},
};

static struct regulator_init_data sdp4430_vcxio = {
	.constraints = {
		.min_uV			= 1800000,
		.max_uV			= 1800000,
		.valid_modes_mask	= REGULATOR_MODE_NORMAL
					| REGULATOR_MODE_STANDBY,
		.valid_ops_mask	 = REGULATOR_CHANGE_MODE
					| REGULATOR_CHANGE_STATUS,
		.always_on	= true,
	},
	.num_consumer_supplies	= ARRAY_SIZE(sdp4430_vcxio_supply),
	.consumer_supplies	= sdp4430_vcxio_supply,
};

static struct regulator_init_data sdp4430_vdac = {
	.constraints = {
		.min_uV			= 1800000,
		.max_uV			= 1800000,
		.valid_modes_mask	= REGULATOR_MODE_NORMAL
					| REGULATOR_MODE_STANDBY,
		.valid_ops_mask	 = REGULATOR_CHANGE_MODE
					| REGULATOR_CHANGE_STATUS,
	},
};

static struct regulator_init_data sdp4430_vusb = {
	.constraints = {
		.min_uV			= 3300000,
		.max_uV			= 3300000,
		.apply_uV		= true,
		.valid_modes_mask	= REGULATOR_MODE_NORMAL
					| REGULATOR_MODE_STANDBY,
		.valid_ops_mask	 =	REGULATOR_CHANGE_MODE
					| REGULATOR_CHANGE_STATUS,
	},
};

static struct regulator_init_data sdp4430_clk32kg = {
	.constraints = {
		.valid_ops_mask		= REGULATOR_CHANGE_STATUS,
	},
};

static struct twl4030_platform_data sdp4430_twldata = {
	.irq_base	= TWL6030_IRQ_BASE,
	.irq_end	= TWL6030_IRQ_END,

	/* Regulators */
	.vmmc		= &sdp4430_vmmc,
	.vpp		= &sdp4430_vpp,
	.vusim		= &sdp4430_vusim,
	.vana		= &sdp4430_vana,
	.vcxio		= &sdp4430_vcxio,
	.vdac		= &sdp4430_vdac,
	.vusb		= &sdp4430_vusb,
	.vaux1		= &sdp4430_vaux1,
	.vaux2		= &sdp4430_vaux2,
	.vaux3		= &sdp4430_vaux3,
	.clk32kg	= &sdp4430_clk32kg,
	.usb		= &omap4_usbphy_data
};

static struct i2c_board_info __initdata sdp4430_i2c_3_boardinfo[] = {
	{
		I2C_BOARD_INFO("tmp105", 0x48),
	},
	{
		I2C_BOARD_INFO("bh1780", 0x29),
	},
};
static struct i2c_board_info __initdata sdp4430_i2c_4_boardinfo[] = {
	{
		I2C_BOARD_INFO("hmc5843", 0x1e),
	},
};
static int __init omap4_i2c_init(void)
{
	omap4_pmic_init("twl6030", &sdp4430_twldata);
	omap_register_i2c_bus(2, 400, NULL, 0);
	omap_register_i2c_bus(3, 400, sdp4430_i2c_3_boardinfo,
				ARRAY_SIZE(sdp4430_i2c_3_boardinfo));
	omap_register_i2c_bus(4, 400, sdp4430_i2c_4_boardinfo,
				ARRAY_SIZE(sdp4430_i2c_4_boardinfo));
	return 0;
}

static void __init omap_sfh7741prox_init(void)
{
	int error;

	error = gpio_request_one(OMAP4_SFH7741_ENABLE_GPIO,
				 GPIOF_OUT_INIT_LOW, "sfh7741");
	if (error < 0)
		pr_err("%s:failed to request GPIO %d, error %d\n",
			__func__, OMAP4_SFH7741_ENABLE_GPIO, error);
}

static int dsi1_panel_set_backlight(struct omap_dss_device *dssdev, int level)
{
	int r;

	r = twl_i2c_write_u8(TWL_MODULE_PWM, 0x7F, LED_PWM2OFF);
	if (r)
		return r;

	if (level > 1) {
		if (level == 255)
			level = 0x7F;
		else
			level = (~(level/2)) & 0x7F;

		r = twl_i2c_write_u8(TWL_MODULE_PWM, level, LED_PWM2ON);
		if (r)
			return r;
		r = twl_i2c_write_u8(TWL6030_MODULE_ID1, 0x30, TWL6030_TOGGLE3);
		if (r)
			return r;
	} else if (level <= 1) {
		r = twl_i2c_write_u8(TWL6030_MODULE_ID1, 0x08, TWL6030_TOGGLE3);
		if (r)
			return r;
		r = twl_i2c_write_u8(TWL6030_MODULE_ID1, 0x28, TWL6030_TOGGLE3);
		if (r)
			return r;
		r = twl_i2c_write_u8(TWL6030_MODULE_ID1, 0x00, TWL6030_TOGGLE3);
		if (r)
			return r;
	}

	return 0;
}

static struct nokia_dsi_panel_data dsi1_panel;

static void sdp4430_lcd_init(void)
{
	u32 reg;
	int status;

	/* Enable 3 lanes in DSI1 module, disable pull down */
	reg = omap4_ctrl_pad_readl(OMAP4_CTRL_MODULE_PAD_CORE_CONTROL_DSIPHY);
	reg &= ~OMAP4_DSI1_LANEENABLE_MASK;
	reg |= 0x7 << OMAP4_DSI1_LANEENABLE_SHIFT;
	reg &= ~OMAP4_DSI1_PIPD_MASK;
	reg |= 0x7 << OMAP4_DSI1_PIPD_SHIFT;
	omap4_ctrl_pad_writel(reg, OMAP4_CTRL_MODULE_PAD_CORE_CONTROL_DSIPHY);

	/* Panel Taal reset and backlight GPIO init */
	status = gpio_request_one(dsi1_panel.reset_gpio, GPIOF_DIR_OUT,
		"lcd_reset_gpio");
	if (status)
		pr_err("%s: Could not get lcd_reset_gpio\n", __func__);

	if (dsi1_panel.use_ext_te) {
		status = omap_mux_init_signal("gpmc_ncs4.gpio_101",
				OMAP_PIN_INPUT_PULLUP);
		if (status)
			pr_err("%s: Could not get ext_te gpio\n", __func__);
	}

	status = gpio_request_one(LCD_BL_GPIO, GPIOF_DIR_OUT, "lcd_bl_gpio");
	if (status)
		pr_err("%s: Could not get lcd_bl_gpio\n", __func__);

	gpio_set_value(LCD_BL_GPIO, 0);
}

static void sdp4430_hdmi_mux_init(void)
{
	omap_mux_init_signal("hdmi_cec",
			OMAP_PIN_INPUT_PULLUP);
	omap_mux_init_signal("hdmi_ddc_scl",
			OMAP_PIN_INPUT_PULLUP);
	omap_mux_init_signal("hdmi_ddc_sda",
			OMAP_PIN_INPUT_PULLUP);
}

static struct gpio sdp4430_hdmi_gpios[] = {
	{ HDMI_GPIO_CT_CP_HPD, GPIOF_OUT_INIT_HIGH, "hdmi_gpio_ct_cp_hpd" },
	{ HDMI_GPIO_LS_OE,	GPIOF_OUT_INIT_HIGH,	"hdmi_gpio_ls_oe" },
	{ HDMI_GPIO_HPD, GPIOF_DIR_IN, "hdmi_gpio_hpd" },
};

static int sdp4430_panel_enable_hdmi(struct omap_dss_device *dssdev)
{
	int status;

	status = gpio_request_array(sdp4430_hdmi_gpios,
				    ARRAY_SIZE(sdp4430_hdmi_gpios));
	if (status)
		pr_err("%s: Cannot request HDMI GPIOs\n", __func__);

	return status;
}

static void sdp4430_panel_disable_hdmi(struct omap_dss_device *dssdev)
{
	gpio_free_array(sdp4430_hdmi_gpios, ARRAY_SIZE(sdp4430_hdmi_gpios));
}

<<<<<<< HEAD
static struct nokia_dsi_panel_data dsi1_panel = {
		.name		= "taal",
		.reset_gpio	= 102,
		.use_ext_te	= false,
		.ext_te_gpio	= 101,
		.esd_interval	= 0,
		.set_backlight	= dsi1_panel_set_backlight,
};

static struct omap_dss_device sdp4430_lcd_device = {
	.name			= "lcd",
	.driver_name		= "taal",
	.type			= OMAP_DISPLAY_TYPE_DSI,
	.data			= &dsi1_panel,
	.phy.dsi		= {
		.clk_lane	= 1,
		.clk_pol	= 0,
		.data1_lane	= 2,
		.data1_pol	= 0,
		.data2_lane	= 3,
		.data2_pol	= 0,
	},

	.clocks = {
		.dispc = {
			.channel = {
				.lck_div	= 1,	/* Logic Clock = 172.8 MHz */
				.pck_div	= 5,	/* Pixel Clock = 34.56 MHz */
				.lcd_clk_src	= OMAP_DSS_CLK_SRC_DSI_PLL_HSDIV_DISPC,
			},
			.dispc_fclk_src	= OMAP_DSS_CLK_SRC_FCK,
		},

		.dsi = {
			.regn		= 16,	/* Fint = 2.4 MHz */
			.regm		= 180,	/* DDR Clock = 216 MHz */
			.regm_dispc	= 5,	/* PLL1_CLK1 = 172.8 MHz */
			.regm_dsi	= 5,	/* PLL1_CLK2 = 172.8 MHz */

			.lp_clk_div	= 10,	/* LP Clock = 8.64 MHz */
			.dsi_fclk_src	= OMAP_DSS_CLK_SRC_DSI_PLL_HSDIV_DSI,
		},
	},
	.channel		= OMAP_DSS_CHANNEL_LCD,
=======
static struct omap_dss_hdmi_data sdp4430_hdmi_data = {
	.hpd_gpio = HDMI_GPIO_HPD,
>>>>>>> 0527fde0
};

static struct omap_dss_device sdp4430_hdmi_device = {
	.name = "hdmi",
	.driver_name = "hdmi_panel",
	.type = OMAP_DISPLAY_TYPE_HDMI,
	.platform_enable = sdp4430_panel_enable_hdmi,
	.platform_disable = sdp4430_panel_disable_hdmi,
	.channel = OMAP_DSS_CHANNEL_DIGIT,
	.data = &sdp4430_hdmi_data,
};

static struct omap_dss_device *sdp4430_dss_devices[] = {
	&sdp4430_lcd_device,
	&sdp4430_hdmi_device,
};

static struct omap_dss_board_info sdp4430_dss_data = {
	.num_devices	= ARRAY_SIZE(sdp4430_dss_devices),
	.devices	= sdp4430_dss_devices,
	.default_device	= &sdp4430_lcd_device,
};

void omap_4430sdp_display_init(void)
{
	sdp4430_lcd_init();
	sdp4430_hdmi_mux_init();
	omap_display_init(&sdp4430_dss_data);

	omap_mux_init_gpio(HDMI_GPIO_LS_OE, OMAP_PIN_OUTPUT);
	omap_mux_init_gpio(HDMI_GPIO_CT_CP_HPD, OMAP_PIN_OUTPUT);
	omap_mux_init_gpio(HDMI_GPIO_HPD, OMAP_PIN_INPUT_PULLDOWN);
}

#ifdef CONFIG_OMAP_MUX
static struct omap_board_mux board_mux[] __initdata = {
	OMAP4_MUX(USBB2_ULPITLL_CLK, OMAP_MUX_MODE4 | OMAP_PIN_OUTPUT),
	{ .reg_offset = OMAP_MUX_TERMINATOR },
};

/*
 * LPDDR2 Configeration Data:
 * The memory organisation is as below :
 *	EMIF1 - CS0 -	2 Gb
 *		CS1 -	2 Gb
 *	EMIF2 - CS0 -	2 Gb
 *		CS1 -	2 Gb
 *	--------------------
 *	TOTAL -		8 Gb
 *
 * Same devices installed on EMIF1 and EMIF2
 */
static __initdata struct emif_device_details emif_devices = {
	.cs0_device = &lpddr2_elpida_2G_S4_dev,
	.cs1_device = &lpddr2_elpida_2G_S4_dev
};

static inline void __init board_serial_init(void)
{
	omap_serial_init();
}

#else
#define board_mux	NULL

static inline void board_serial_init(void)
{
	omap_serial_init();
}
 #endif

static void __init omap_4430sdp_init(void)
{
	int status;
	int package = OMAP_PACKAGE_CBS;

	if (omap_rev() == OMAP4430_REV_ES1_0)
		package = OMAP_PACKAGE_CBL;
	omap4_mux_init(board_mux, NULL, package);

	omap_emif_setup_device_details(&emif_devices, &emif_devices);

	omap_board_config = sdp4430_config;
	omap_board_config_size = ARRAY_SIZE(sdp4430_config);

	omap4_i2c_init();
	omap_sfh7741prox_init();
	platform_add_devices(sdp4430_devices, ARRAY_SIZE(sdp4430_devices));
	board_serial_init();
	omap4_twl6030_hsmmc_init(mmc);

	usb_musb_init(&musb_board_data);

	status = omap_ethernet_init();
	if (status) {
		pr_err("Ethernet initialization failed: %d\n", status);
	} else {
		sdp4430_spi_board_info[0].irq = gpio_to_irq(ETH_KS8851_IRQ);
		spi_register_board_info(sdp4430_spi_board_info,
				ARRAY_SIZE(sdp4430_spi_board_info));
	}

	status = omap4_keyboard_init(&sdp4430_keypad_data);
	if (status)
		pr_err("Keypad initialization failed: %d\n", status);

	omap_dmm_init();
	omap_4430sdp_display_init();

	if (cpu_is_omap446x()) {
		/* Vsel0 = gpio, vsel1 = gnd */
		status = omap_tps6236x_board_setup(true, TPS62361_GPIO, -1,
					OMAP_PIN_OFF_OUTPUT_HIGH, -1);
		if (status)
			pr_err("TPS62361 initialization failed: %d\n", status);
	}
}

static void __init omap_4430sdp_map_io(void)
{
	omap2_set_globals_443x();
	omap44xx_map_common_io();
}

static void __init omap_4430sdp_reserve(void)
{
	/* do the static reservations first */
	memblock_remove(PHYS_ADDR_SMC_MEM, PHYS_ADDR_SMC_SIZE);
	memblock_remove(PHYS_ADDR_DUCATI_MEM, PHYS_ADDR_DUCATI_SIZE);
	/* ipu needs to recognize secure input buffer area as well */
	omap_ipu_set_static_mempool(PHYS_ADDR_DUCATI_MEM, PHYS_ADDR_DUCATI_SIZE +
					OMAP_ION_HEAP_SECURE_INPUT_SIZE);

	omap_reserve();
}

MACHINE_START(OMAP_4430SDP, "OMAP4430 4430SDP board")
	/* Maintainer: Santosh Shilimkar - Texas Instruments Inc */
	.boot_params	= 0x80000100,
	.reserve	= omap_4430sdp_reserve,
	.map_io		= omap_4430sdp_map_io,
	.init_early	= omap_4430sdp_init_early,
	.init_irq	= gic_init_irq,
	.init_machine	= omap_4430sdp_init,
	.timer		= &omap_timer,
MACHINE_END<|MERGE_RESOLUTION|>--- conflicted
+++ resolved
@@ -59,7 +59,6 @@
 #define OMAP4_SFH7741_ENABLE_GPIO		188
 #define HDMI_GPIO_CT_CP_HPD 60 /* HPD mode enable/disable */
 #define HDMI_GPIO_LS_OE 41 /* Level shifter for HDMI */
-<<<<<<< HEAD
 #define LCD_BL_GPIO		27	/* LCD Backlight GPIO */
 /* PWM2 and TOGGLE3 register offsets */
 #define LED_PWM2ON		0x03
@@ -74,9 +73,7 @@
 #define PHYS_ADDR_DUCATI_SIZE	(SZ_1M * 105)
 #define PHYS_ADDR_DUCATI_MEM	(PHYS_ADDR_SMC_MEM - PHYS_ADDR_DUCATI_SIZE - \
 				OMAP_ION_HEAP_SECURE_INPUT_SIZE)
-=======
 #define HDMI_GPIO_HPD  63 /* Hotplug detect */
->>>>>>> 0527fde0
 
 static const int sdp4430_keymap[] = {
 	KEY(0, 0, KEY_E),
@@ -703,7 +700,6 @@
 	gpio_free_array(sdp4430_hdmi_gpios, ARRAY_SIZE(sdp4430_hdmi_gpios));
 }
 
-<<<<<<< HEAD
 static struct nokia_dsi_panel_data dsi1_panel = {
 		.name		= "taal",
 		.reset_gpio	= 102,
@@ -748,10 +744,10 @@
 		},
 	},
 	.channel		= OMAP_DSS_CHANNEL_LCD,
-=======
+};
+
 static struct omap_dss_hdmi_data sdp4430_hdmi_data = {
 	.hpd_gpio = HDMI_GPIO_HPD,
->>>>>>> 0527fde0
 };
 
 static struct omap_dss_device sdp4430_hdmi_device = {
