/*
 * OMAP4-specific DPLL control functions
 *
 * Copyright (C) 2011 Texas Instruments, Inc.
 * Rajendra Nayak
 *
 * This program is free software; you can redistribute it and/or modify
 * it under the terms of the GNU General Public License version 2 as
 * published by the Free Software Foundation.
 */

#include <linux/kernel.h>
#include <linux/errno.h>
#include <linux/clk.h>
#include <linux/io.h>
#include <linux/bitops.h>
#include <plat/cpu.h>
#include <plat/clock.h>
#include <plat/common.h>

#include <mach/emif.h>
#include <mach/omap4-common.h>

#include "clock.h"
#include "clock44xx.h"
#include "cm.h"
#include "cm44xx.h"
#include "cm1_44xx.h"
#include "cm2_44xx.h"
#include "cminst44xx.h"
#include "clock44xx.h"
#include "clockdomain.h"
#include "cm-regbits-44xx.h"
#include "prcm44xx.h"

#define MAX_FREQ_UPDATE_TIMEOUT  100000

static struct clockdomain *l3_emif_clkdm;

/**
 * omap4_core_dpll_m2_set_rate - set CORE DPLL M2 divider
 * @clk: struct clk * of DPLL to set
 * @rate: rounded target rate
 *
 * Programs the CM shadow registers to update CORE DPLL M2
 * divider. M2 divider is used to clock external DDR and its
 * reconfiguration on frequency change is managed through a
 * hardware sequencer. This is managed by the PRCM with EMIF
 * uding shadow registers.
 * Returns -EINVAL/-1 on error and 0 on success.
 */
int omap4_core_dpll_m2_set_rate(struct clk *clk, unsigned long rate)
{
	int i = 0;
	u32 validrate = 0, shadow_freq_cfg1 = 0, new_div = 0;

	if (!clk || !rate)
		return -EINVAL;

	validrate = omap2_clksel_round_rate_div(clk, rate, &new_div);
	if (validrate != rate)
		return -EINVAL;

	/* Just to avoid look-up on every call to speed up */
	if (!l3_emif_clkdm) {
		l3_emif_clkdm = clkdm_lookup("l3_emif_clkdm");
		if (!l3_emif_clkdm) {
			pr_err("%s: clockdomain lookup failed\n", __func__);
			return -EINVAL;
		}
	}

	/* Configures MEMIF domain in SW_WKUP */
	clkdm_wakeup(l3_emif_clkdm);

	/*
	 * Program EMIF timing parameters in EMIF shadow registers
	 * for targetted DRR clock.
	 * DDR Clock = core_dpll_m2 / 2
	 */
	omap_emif_setup_registers(validrate >> 1, LPDDR2_VOLTAGE_STABLE);

	/*
	 * FREQ_UPDATE sequence:
	 * - DLL_OVERRIDE=0 (DLL lock & code must not be overridden
	 *	after CORE DPLL lock)
	 * - DLL_RESET=1 (DLL must be reset upon frequency change)
	 * - DPLL_CORE_M2_DIV with same value as the one already
	 *	in direct register
	 * - DPLL_CORE_DPLL_EN=0x7 (to make CORE DPLL lock)
	 * - FREQ_UPDATE=1 (to start HW sequence)
	 */
	shadow_freq_cfg1 = (1 << OMAP4430_DLL_RESET_SHIFT) |
			(new_div << OMAP4430_DPLL_CORE_M2_DIV_SHIFT) |
			(DPLL_LOCKED << OMAP4430_DPLL_CORE_DPLL_EN_SHIFT) |
			(1 << OMAP4430_FREQ_UPDATE_SHIFT);
	shadow_freq_cfg1 &= ~OMAP4430_DLL_OVERRIDE_MASK;
	__raw_writel(shadow_freq_cfg1, OMAP4430_CM_SHADOW_FREQ_CONFIG1);

	/* wait for the configuration to be applied */
	omap_test_timeout(((__raw_readl(OMAP4430_CM_SHADOW_FREQ_CONFIG1)
				& OMAP4430_FREQ_UPDATE_MASK) == 0),
				MAX_FREQ_UPDATE_TIMEOUT, i);

	/* Configures MEMIF domain back to HW_WKUP */
	clkdm_allow_idle(l3_emif_clkdm);

	if (i == MAX_FREQ_UPDATE_TIMEOUT) {
		pr_err("%s: Frequency update for CORE DPLL M2 change failed\n",
				__func__);
		return -1;
	}

	/* Update the clock change */
	clk->rate = validrate;

	return 0;
}


/**
 * omap4_prcm_freq_update - set freq_update bit
 *
 * Programs the CM shadow registers to update EMIF
 * parametrs. Few usecase only few registers needs to
 * be updated using prcm freq update sequence.
 * EMIF read-idle control and zq-config needs to be
 * updated for temprature alerts and voltage change
 * Returns -1 on error and 0 on success.
 */
int omap4_prcm_freq_update(void)
{
	u32 shadow_freq_cfg1;
	int i = 0;

	if (!l3_emif_clkdm) {
		pr_err("%s: clockdomain lookup failed\n", __func__);
		return -EINVAL;
	}

	/* Configures MEMIF domain in SW_WKUP */
	clkdm_wakeup(l3_emif_clkdm);

	/*
	 * FREQ_UPDATE sequence:
	 * - DLL_OVERRIDE=0 (DLL lock & code must not be overridden
	 *	after CORE DPLL lock)
	 * - FREQ_UPDATE=1 (to start HW sequence)
	 */
	shadow_freq_cfg1 = __raw_readl(OMAP4430_CM_SHADOW_FREQ_CONFIG1);
	shadow_freq_cfg1 |= (1 << OMAP4430_DLL_RESET_SHIFT) |
			   (1 << OMAP4430_FREQ_UPDATE_SHIFT);
	shadow_freq_cfg1 &= ~OMAP4430_DLL_OVERRIDE_MASK;
	__raw_writel(shadow_freq_cfg1, OMAP4430_CM_SHADOW_FREQ_CONFIG1);

	/* wait for the configuration to be applied */
	omap_test_timeout(((__raw_readl(OMAP4430_CM_SHADOW_FREQ_CONFIG1)
				& OMAP4430_FREQ_UPDATE_MASK) == 0),
				MAX_FREQ_UPDATE_TIMEOUT, i);

	/* Configures MEMIF domain back to HW_WKUP */
	clkdm_allow_idle(l3_emif_clkdm);

	if (i == MAX_FREQ_UPDATE_TIMEOUT) {
<<<<<<< HEAD
		pr_err("%s: Frequency update failed\n", __func__);
		pr_err("CLKCTRL: EMIF_1=0x%x EMIF_2=0x%x DMM=0x%x\n",
		       __raw_readl(OMAP4430_CM_MEMIF_EMIF_1_CLKCTRL),
		       __raw_readl(OMAP4430_CM_MEMIF_EMIF_2_CLKCTRL),
		       __raw_readl(OMAP4430_CM_MEMIF_DMM_CLKCTRL));
		emif_dump(0);
		emif_dump(1);
=======
		pr_err("%s: Frequency update failed (call from %pF)\n",
			__func__, (void *)_RET_IP_);
>>>>>>> 980c8bc0
		return -1;
	}

	return 0;
}

/* Use a very high retry count - we should not hit this condition */
#define MAX_DPLL_WAIT_TRIES	1000000

#define OMAP_1_5GHz	1500000000
#define OMAP_1_2GHz	1200000000
#define OMAP_1GHz	1000000000
#define OMAP_920MHz	920000000
#define OMAP_748MHz	748000000

/* Supported only on OMAP4 */
int omap4_dpllmx_gatectrl_read(struct clk *clk)
{
	u32 v;
	u32 mask;

	if (!clk || !clk->clksel_reg || !cpu_is_omap44xx())
		return -EINVAL;

	mask = clk->flags & CLOCK_CLKOUTX2 ?
			OMAP4430_DPLL_CLKOUTX2_GATE_CTRL_MASK :
			OMAP4430_DPLL_CLKOUT_GATE_CTRL_MASK;

	v = __raw_readl(clk->clksel_reg);
	v &= mask;
	v >>= __ffs(mask);

	return v;
}

void omap4_dpllmx_allow_gatectrl(struct clk *clk)
{
	u32 v;
	u32 mask;

	if (!clk || !clk->clksel_reg || !cpu_is_omap44xx())
		return;

	mask = clk->flags & CLOCK_CLKOUTX2 ?
			OMAP4430_DPLL_CLKOUTX2_GATE_CTRL_MASK :
			OMAP4430_DPLL_CLKOUT_GATE_CTRL_MASK;

	v = __raw_readl(clk->clksel_reg);
	/* Clear the bit to allow gatectrl */
	v &= ~mask;
	__raw_writel(v, clk->clksel_reg);
}

void omap4_dpllmx_deny_gatectrl(struct clk *clk)
{
	u32 v;
	u32 mask;

	if (!clk || !clk->clksel_reg || !cpu_is_omap44xx())
		return;

	mask = clk->flags & CLOCK_CLKOUTX2 ?
			OMAP4430_DPLL_CLKOUTX2_GATE_CTRL_MASK :
			OMAP4430_DPLL_CLKOUT_GATE_CTRL_MASK;

	v = __raw_readl(clk->clksel_reg);
	/* Set the bit to deny gatectrl */
	v |= mask;
	__raw_writel(v, clk->clksel_reg);
}

const struct clkops clkops_omap4_dpllmx_ops = {
	.allow_idle	= omap4_dpllmx_allow_gatectrl,
	.deny_idle	= omap4_dpllmx_deny_gatectrl,
};

static void omap4460_mpu_dpll_update_children(unsigned long rate)
{
	u32 v;

	/*
	 * The interconnect frequency to EMIF should
	 * be switched between MPU clk divide by 4 (for
	 * frequencies higher than 920Mhz) and MPU clk divide
	 * by 2 (for frequencies lower than or equal to 920Mhz)
	 * Also the async bridge to ABE must be MPU clk divide
	 * by 8 for MPU clk > 748Mhz and MPU clk divide by 4
	 * for lower frequencies.
	 */
	v = __raw_readl(OMAP4430_CM_MPU_MPU_CLKCTRL);
	if (rate > OMAP_920MHz)
		v |= OMAP4460_CLKSEL_EMIF_DIV_MODE_MASK;
	else
		v &= ~OMAP4460_CLKSEL_EMIF_DIV_MODE_MASK;

	if (rate > OMAP_748MHz)
		v |= OMAP4460_CLKSEL_ABE_DIV_MODE_MASK;
	else
		v &= ~OMAP4460_CLKSEL_ABE_DIV_MODE_MASK;
	__raw_writel(v, OMAP4430_CM_MPU_MPU_CLKCTRL);
}

int omap4460_mpu_dpll_set_rate(struct clk *clk, unsigned long rate)
{
	struct dpll_data *dd;
	u32 v;
	unsigned long dpll_rate;

	if (!clk || !rate || !clk->parent)
		return -EINVAL;

	dd = clk->parent->dpll_data;

	if (!dd)
		return -EINVAL;

	if (!clk->parent->set_rate)
		return -EINVAL;

	if (rate > clk->rate)
		omap4460_mpu_dpll_update_children(rate);

	/*
	 * On OMAP4460, to obtain MPU DPLL frequency higher
	 * than 1GHz, DCC (Duty Cycle Correction) needs to
	 * be enabled.
	 * And needs to be kept disabled for < 1 Ghz.
	 */
	dpll_rate = omap2_get_dpll_rate(clk->parent);
	if (rate <= OMAP_1_5GHz) {
		/* If DCC is enabled, disable it */
		v = __raw_readl(dd->mult_div1_reg);
		if (v & OMAP4460_DCC_EN_MASK) {
			v &= ~OMAP4460_DCC_EN_MASK;
			__raw_writel(v, dd->mult_div1_reg);
		}

		if (rate != dpll_rate)
			clk->parent->set_rate(clk->parent, rate);
	} else {
		/*
		 * On 4460, the MPU clk for frequencies higher than 1Ghz
		 * is sourced from CLKOUTX2_M3, instead of CLKOUT_M2, while
		 * value of M3 is fixed to 1. Hence for frequencies higher
		 * than 1 Ghz, lock the DPLL at half the rate so the
		 * CLKOUTX2_M3 then matches the requested rate.
		 */
		if (rate != dpll_rate * 2)
			clk->parent->set_rate(clk->parent, rate / 2);

		v = __raw_readl(dd->mult_div1_reg);
		v &= ~OMAP4460_DCC_COUNT_MAX_MASK;
		v |= (5 << OMAP4460_DCC_COUNT_MAX_SHIFT);
		__raw_writel(v, dd->mult_div1_reg);

		v |= OMAP4460_DCC_EN_MASK;
		__raw_writel(v, dd->mult_div1_reg);
	}

	if (rate < clk->rate)
		omap4460_mpu_dpll_update_children(rate);

	clk->rate = rate;

	return 0;
}

long omap4460_mpu_dpll_round_rate(struct clk *clk, unsigned long rate)
{
	if (!clk || !rate || !clk->parent)
		return -EINVAL;

	if (clk->parent->round_rate)
		return clk->parent->round_rate(clk->parent, rate);
	else
		return 0;
}

unsigned long omap4460_mpu_dpll_recalc(struct clk *clk)
{
	struct dpll_data *dd;
	u32 v;

	if (!clk || !clk->parent)
		return -EINVAL;

	dd = clk->parent->dpll_data;

	if (!dd)
		return -EINVAL;

	v = __raw_readl(dd->mult_div1_reg);
	if (v & OMAP4460_DCC_EN_MASK)
		return omap2_get_dpll_rate(clk->parent) * 2;
	else
		return omap2_get_dpll_rate(clk->parent);
}

unsigned long omap4_dpll_regm4xen_recalc(struct clk *clk)
{
       u32 v;
       unsigned long rate;
       struct dpll_data *dd;

       if (!clk || !clk->dpll_data)
               return -EINVAL;

       dd = clk->dpll_data;

       rate = omap2_get_dpll_rate(clk);

       /* regm4xen adds a multiplier of 4 to DPLL calculations */
       v = __raw_readl(dd->control_reg);
       if (v & OMAP4430_DPLL_REGM4XEN_MASK)
               rate *= OMAP4430_REGM4XEN_MULT;

       return rate;
}

long omap4_dpll_regm4xen_round_rate(struct clk *clk, unsigned long target_rate)
{
       u32 v;
       struct dpll_data *dd;

       if (!clk || !clk->dpll_data)
               return -EINVAL;

       dd = clk->dpll_data;

       /* regm4xen adds a multiplier of 4 to DPLL calculations */
       v = __raw_readl(dd->control_reg) & OMAP4430_DPLL_REGM4XEN_MASK;

       if (v)
               target_rate = target_rate / OMAP4430_REGM4XEN_MULT;

       omap2_dpll_round_rate(clk, target_rate);

       if (v)
               clk->dpll_data->last_rounded_rate *= OMAP4430_REGM4XEN_MULT;

       return clk->dpll_data->last_rounded_rate;
}

struct dpll_reg_tuple {
	u16 addr;
	u32 val;
};

struct omap4_dpll_regs {
	char *name;
	u32 mod_partition;
	u32 mod_inst;
	struct dpll_reg_tuple clkmode;
	struct dpll_reg_tuple autoidle;
	struct dpll_reg_tuple idlest;
	struct dpll_reg_tuple clksel;
	struct dpll_reg_tuple div_m2;
	struct dpll_reg_tuple div_m3;
	struct dpll_reg_tuple div_m4;
	struct dpll_reg_tuple div_m5;
	struct dpll_reg_tuple div_m6;
	struct dpll_reg_tuple div_m7;
	struct dpll_reg_tuple clkdcoldo;
};

static struct omap4_dpll_regs dpll_regs[] = {
	/* MPU DPLL */
	{ .name		= "mpu",
	  .mod_partition = OMAP4430_CM1_PARTITION,
	  .mod_inst	= OMAP4430_CM1_CKGEN_INST,
	  .clkmode	= {.addr = OMAP4_CM_CLKMODE_DPLL_MPU_OFFSET},
	  .autoidle	= {.addr = OMAP4_CM_AUTOIDLE_DPLL_MPU_OFFSET},
	  .idlest	= {.addr = OMAP4_CM_IDLEST_DPLL_MPU_OFFSET},
	  .clksel	= {.addr = OMAP4_CM_CLKSEL_DPLL_MPU_OFFSET},
	  .div_m2	= {.addr = OMAP4_CM_DIV_M2_DPLL_MPU_OFFSET},
	},
	/* IVA DPLL */
	{ .name		= "iva",
	  .mod_partition = OMAP4430_CM1_PARTITION,
	  .mod_inst	= OMAP4430_CM1_CKGEN_INST,
	  .clkmode	= {.addr = OMAP4_CM_CLKMODE_DPLL_IVA_OFFSET},
	  .autoidle	= {.addr = OMAP4_CM_AUTOIDLE_DPLL_IVA_OFFSET},
	  .idlest	= {.addr = OMAP4_CM_IDLEST_DPLL_IVA_OFFSET},
	  .clksel	= {.addr = OMAP4_CM_CLKSEL_DPLL_IVA_OFFSET},
	  .div_m4	= {.addr = OMAP4_CM_DIV_M4_DPLL_IVA_OFFSET},
	  .div_m5	= {.addr = OMAP4_CM_DIV_M5_DPLL_IVA_OFFSET},
	},
	/* ABE DPLL */
	{ .name		= "abe",
	  .mod_partition = OMAP4430_CM1_PARTITION,
	  .mod_inst	= OMAP4430_CM1_CKGEN_INST,
	  .clkmode	= {.addr = OMAP4_CM_CLKMODE_DPLL_ABE_OFFSET},
	  .autoidle	= {.addr = OMAP4_CM_AUTOIDLE_DPLL_ABE_OFFSET},
	  .idlest	= {.addr = OMAP4_CM_IDLEST_DPLL_ABE_OFFSET},
	  .clksel	= {.addr = OMAP4_CM_CLKSEL_DPLL_ABE_OFFSET},
	  .div_m2	= {.addr = OMAP4_CM_DIV_M2_DPLL_ABE_OFFSET},
	  .div_m3	= {.addr = OMAP4_CM_DIV_M3_DPLL_ABE_OFFSET},
	},
	/* USB DPLL */
	{ .name		= "usb",
	  .mod_partition = OMAP4430_CM2_PARTITION,
	  .mod_inst	= OMAP4430_CM2_CKGEN_INST,
	  .clkmode	= {.addr = OMAP4_CM_CLKMODE_DPLL_USB_OFFSET},
	  .autoidle	= {.addr = OMAP4_CM_AUTOIDLE_DPLL_USB_OFFSET},
	  .idlest	= {.addr = OMAP4_CM_IDLEST_DPLL_USB_OFFSET},
	  .clksel	= {.addr = OMAP4_CM_CLKSEL_DPLL_USB_OFFSET},
	  .div_m2	= {.addr = OMAP4_CM_DIV_M2_DPLL_USB_OFFSET},
	  .clkdcoldo	= {.addr = OMAP4_CM_CLKDCOLDO_DPLL_USB_OFFSET},
	 },
	/* PER DPLL */
	{ .name		= "per",
	  .mod_partition = OMAP4430_CM2_PARTITION,
	  .mod_inst	= OMAP4430_CM2_CKGEN_INST,
	  .clkmode	= {.addr = OMAP4_CM_CLKMODE_DPLL_PER_OFFSET},
	  .autoidle	= {.addr = OMAP4_CM_AUTOIDLE_DPLL_PER_OFFSET},
	  .idlest	= {.addr = OMAP4_CM_IDLEST_DPLL_PER_OFFSET},
	  .clksel	= {.addr = OMAP4_CM_CLKSEL_DPLL_PER_OFFSET},
	  .div_m2	= {.addr = OMAP4_CM_DIV_M2_DPLL_PER_OFFSET},
	  .div_m3	= {.addr = OMAP4_CM_DIV_M3_DPLL_PER_OFFSET},
	  .div_m4	= {.addr = OMAP4_CM_DIV_M4_DPLL_PER_OFFSET},
	  .div_m5	= {.addr = OMAP4_CM_DIV_M5_DPLL_PER_OFFSET},
	  .div_m6	= {.addr = OMAP4_CM_DIV_M6_DPLL_PER_OFFSET},
	  .div_m7	= {.addr = OMAP4_CM_DIV_M7_DPLL_PER_OFFSET},
	},
};

static inline void omap4_dpll_store_reg(struct omap4_dpll_regs *dpll_reg,
					struct dpll_reg_tuple *tuple)
{
	if (tuple->addr)
		tuple->val =
		    omap4_cminst_read_inst_reg(dpll_reg->mod_partition,
					       dpll_reg->mod_inst, tuple->addr);
}

void omap4_dpll_prepare_off(void)
{
	u32 i;
	struct omap4_dpll_regs *dpll_reg = dpll_regs;

	for (i = 0; i < ARRAY_SIZE(dpll_regs); i++, dpll_reg++) {
		omap4_dpll_store_reg(dpll_reg, &dpll_reg->clkmode);
		omap4_dpll_store_reg(dpll_reg, &dpll_reg->autoidle);
		omap4_dpll_store_reg(dpll_reg, &dpll_reg->clksel);
		omap4_dpll_store_reg(dpll_reg, &dpll_reg->div_m2);
		omap4_dpll_store_reg(dpll_reg, &dpll_reg->div_m3);
		omap4_dpll_store_reg(dpll_reg, &dpll_reg->div_m4);
		omap4_dpll_store_reg(dpll_reg, &dpll_reg->div_m5);
		omap4_dpll_store_reg(dpll_reg, &dpll_reg->div_m6);
		omap4_dpll_store_reg(dpll_reg, &dpll_reg->div_m7);
		omap4_dpll_store_reg(dpll_reg, &dpll_reg->clkdcoldo);
		omap4_dpll_store_reg(dpll_reg, &dpll_reg->idlest);
	}
}

static void omap4_dpll_print_reg(struct omap4_dpll_regs *dpll_reg, char *name,
				 struct dpll_reg_tuple *tuple)
{
	if (tuple->addr)
		pr_warn("%s - Address offset = 0x%08x, value=0x%08x\n", name,
			tuple->addr, tuple->val);
}

static void omap4_dpll_dump_regs(struct omap4_dpll_regs *dpll_reg)
{
	pr_warn("%s: Unable to lock dpll %s[part=%x inst=%x]:\n",
		__func__, dpll_reg->name, dpll_reg->mod_partition,
		dpll_reg->mod_inst);
	omap4_dpll_print_reg(dpll_reg, "clksel", &dpll_reg->clksel);
	omap4_dpll_print_reg(dpll_reg, "div_m2", &dpll_reg->div_m2);
	omap4_dpll_print_reg(dpll_reg, "div_m3", &dpll_reg->div_m3);
	omap4_dpll_print_reg(dpll_reg, "div_m4", &dpll_reg->div_m4);
	omap4_dpll_print_reg(dpll_reg, "div_m5", &dpll_reg->div_m5);
	omap4_dpll_print_reg(dpll_reg, "div_m6", &dpll_reg->div_m6);
	omap4_dpll_print_reg(dpll_reg, "div_m7", &dpll_reg->div_m7);
	omap4_dpll_print_reg(dpll_reg, "clkdcoldo", &dpll_reg->clkdcoldo);
	omap4_dpll_print_reg(dpll_reg, "clkmode", &dpll_reg->clkmode);
	omap4_dpll_print_reg(dpll_reg, "autoidle", &dpll_reg->autoidle);
	if (dpll_reg->idlest.addr)
		pr_warn("idlest - Address offset = 0x%08x, before val=0x%08x"
			" after = 0x%08x\n", dpll_reg->idlest.addr,
			dpll_reg->idlest.val,
			omap4_cminst_read_inst_reg(dpll_reg->mod_partition,
						   dpll_reg->mod_inst,
						   dpll_reg->idlest.addr));
}

static void omap4_wait_dpll_lock(struct omap4_dpll_regs *dpll_reg)
{
	int j = 0;

	/* Return if we dont need to lock. */
	if ((dpll_reg->clkmode.val & OMAP4430_DPLL_EN_MASK) !=
	     DPLL_LOCKED << OMAP4430_DPLL_EN_SHIFT);
		return;

	while ((omap4_cminst_read_inst_reg(dpll_reg->mod_partition,
					    dpll_reg->mod_inst,
					    dpll_reg->idlest.addr)
		 & OMAP4430_ST_DPLL_CLK_MASK) !=
		 0x1 << OMAP4430_ST_DPLL_CLK_SHIFT
	       && j < MAX_DPLL_WAIT_TRIES) {
		j++;
		udelay(1);
	}

	/* if we are unable to lock, warn and move on.. */
	if (j == MAX_DPLL_WAIT_TRIES)
		omap4_dpll_dump_regs(dpll_reg);
}

static inline void omap4_dpll_restore_reg(struct omap4_dpll_regs *dpll_reg,
					  struct dpll_reg_tuple *tuple)
{
	if (tuple->addr)
		omap4_cminst_write_inst_reg(tuple->val, dpll_reg->mod_partition,
					    dpll_reg->mod_inst, tuple->addr);
}

void omap4_dpll_resume_off(void)
{
	u32 i;
	struct omap4_dpll_regs *dpll_reg = dpll_regs;

	for (i = 0; i < ARRAY_SIZE(dpll_regs); i++, dpll_reg++) {
		omap4_dpll_restore_reg(dpll_reg, &dpll_reg->clksel);
		omap4_dpll_restore_reg(dpll_reg, &dpll_reg->div_m2);
		omap4_dpll_restore_reg(dpll_reg, &dpll_reg->div_m3);
		omap4_dpll_restore_reg(dpll_reg, &dpll_reg->div_m4);
		omap4_dpll_restore_reg(dpll_reg, &dpll_reg->div_m5);
		omap4_dpll_restore_reg(dpll_reg, &dpll_reg->div_m6);
		omap4_dpll_restore_reg(dpll_reg, &dpll_reg->div_m7);
		omap4_dpll_restore_reg(dpll_reg, &dpll_reg->clkdcoldo);

		/* Restore clkmode after the above registers are restored */
		omap4_dpll_restore_reg(dpll_reg, &dpll_reg->clkmode);

		omap4_wait_dpll_lock(dpll_reg);

		/* Restore autoidle settings after the dpll is locked */
		omap4_dpll_restore_reg(dpll_reg, &dpll_reg->autoidle);
	}
}<|MERGE_RESOLUTION|>--- conflicted
+++ resolved
@@ -162,18 +162,14 @@
 	clkdm_allow_idle(l3_emif_clkdm);
 
 	if (i == MAX_FREQ_UPDATE_TIMEOUT) {
-<<<<<<< HEAD
-		pr_err("%s: Frequency update failed\n", __func__);
+		pr_err("%s: Frequency update failed (call from %pF)\n",
+			__func__, (void *)_RET_IP_);
 		pr_err("CLKCTRL: EMIF_1=0x%x EMIF_2=0x%x DMM=0x%x\n",
 		       __raw_readl(OMAP4430_CM_MEMIF_EMIF_1_CLKCTRL),
 		       __raw_readl(OMAP4430_CM_MEMIF_EMIF_2_CLKCTRL),
 		       __raw_readl(OMAP4430_CM_MEMIF_DMM_CLKCTRL));
 		emif_dump(0);
 		emif_dump(1);
-=======
-		pr_err("%s: Frequency update failed (call from %pF)\n",
-			__func__, (void *)_RET_IP_);
->>>>>>> 980c8bc0
 		return -1;
 	}
 
