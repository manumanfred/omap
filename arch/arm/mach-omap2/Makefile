#
# Makefile for the linux kernel.
#

# Common support
obj-y := id.o io.o control.o mux.o devices.o serial.o gpmc.o timer-gp.o pm.o \
	 common.o gpio.o dma.o wd_timer.o omap_pmic.o

omap-2-3-common				= irq.o sdrc.o
hwmod-common				= omap_hwmod.o \
					  omap_hwmod_common_data.o
clock-common				= clock.o clock_common_data.o \
					  clkt_dpll.o clkt_clksel.o

obj-$(CONFIG_ARCH_OMAP2) += $(omap-2-3-common) $(hwmod-common)
obj-$(CONFIG_ARCH_OMAP3) += $(omap-2-3-common) $(hwmod-common)
obj-$(CONFIG_ARCH_OMAP4) += prm44xx.o $(hwmod-common)

obj-$(CONFIG_OMAP_MCBSP) += mcbsp.o

obj-$(CONFIG_TWL4030_CORE) += omap_twl.o
obj-$(CONFIG_OMAP_TPS6236X) += omap_tps6236x.o

# SMP support ONLY available for OMAP4
obj-$(CONFIG_SMP)			+= omap-smp.o omap-headsmp.o
obj-$(CONFIG_LOCAL_TIMERS)		+= timer-mpu.o
obj-$(CONFIG_HOTPLUG_CPU)		+= omap-hotplug.o
obj-$(CONFIG_ARCH_OMAP4)		+= omap44xx-smc.o omap4-common.o \
					   omap-wakeupgen.o

plus_sec := $(call as-instr,.arch_extension sec,+sec)
AFLAGS_omap-headsmp.o			:=-Wa,-march=armv7-a$(plus_sec)
AFLAGS_omap44xx-smc.o			:=-Wa,-march=armv7-a$(plus_sec)

# Functions loaded to SRAM
obj-$(CONFIG_SOC_OMAP2420)		+= sram242x.o
obj-$(CONFIG_SOC_OMAP2430)		+= sram243x.o
obj-$(CONFIG_ARCH_OMAP3)		+= sram34xx.o

AFLAGS_sram242x.o			:=-Wa,-march=armv6
AFLAGS_sram243x.o			:=-Wa,-march=armv6
AFLAGS_sram34xx.o			:=-Wa,-march=armv7-a

# Pin multiplexing
obj-$(CONFIG_SOC_OMAP2420)		+= mux2420.o
obj-$(CONFIG_SOC_OMAP2430)		+= mux2430.o
obj-$(CONFIG_ARCH_OMAP3)		+= mux34xx.o
obj-$(CONFIG_ARCH_OMAP4)		+= mux44xx.o

# SMS/SDRC
obj-$(CONFIG_ARCH_OMAP2)		+= sdrc2xxx.o
# obj-$(CONFIG_ARCH_OMAP3)		+= sdrc3xxx.o

# OPP table initialization
ifeq ($(CONFIG_PM_OPP),y)
obj-y					+= opp.o
obj-$(CONFIG_ARCH_OMAP3)		+= opp3xxx_data.o
obj-$(CONFIG_ARCH_OMAP4)		+= opp4xxx_data.o
endif

# CPUFREQ driver
obj-$(CONFIG_CPU_FREQ)			+= omap2plus-cpufreq.o

# Power Management
ifeq ($(CONFIG_PM),y)
obj-$(CONFIG_ARCH_OMAP2)		+= pm24xx.o
obj-$(CONFIG_ARCH_OMAP2)		+= sleep24xx.o
obj-$(CONFIG_ARCH_OMAP3)		+= pm34xx.o sleep34xx.o \
					   cpuidle34xx.o
obj-$(CONFIG_ARCH_OMAP4)		+= pm44xx.o		\
					   omap4-mpuss-lowpower.o sleep44xx.o \
					   cpuidle44xx.o
obj-$(CONFIG_PM_DEBUG)			+= pm-debug.o
obj-$(CONFIG_OMAP_SMARTREFLEX)          += sr_device.o smartreflex.o
obj-$(CONFIG_OMAP_SMARTREFLEX_CLASS3)	+= smartreflex-class3.o

AFLAGS_sleep24xx.o			:=-Wa,-march=armv6
AFLAGS_sleep34xx.o			:=-Wa,-march=armv7-a$(plus_sec)
AFLAGS_sleep44xx.o			:=-Wa,-march=armv7-a$(plus_sec)

ifeq ($(CONFIG_PM_VERBOSE),y)
CFLAGS_pm_bus.o				+= -DDEBUG
endif

endif

# PRCM
obj-$(CONFIG_ARCH_OMAP2)		+= prcm.o cm2xxx_3xxx.o prm2xxx_3xxx.o
obj-$(CONFIG_ARCH_OMAP3)		+= prcm.o cm2xxx_3xxx.o prm2xxx_3xxx.o \
					   vc3xxx_data.o vp3xxx_data.o dvfs.o
# XXX The presence of cm2xxx_3xxx.o on the line below is temporary and
# will be removed once the OMAP4 part of the codebase is converted to
# use OMAP4-specific PRCM functions.
obj-$(CONFIG_ARCH_OMAP4)		+= prcm.o cm2xxx_3xxx.o cminst44xx.o \
					   cm44xx.o prcm_mpu44xx.o \
					   prminst44xx.o vc44xx_data.o \
					   vp44xx_data.o dvfs.o

# OMAP voltage domains
ifeq ($(CONFIG_PM),y)
voltagedomain-common			:= voltage.o vc.o vp.o
obj-$(CONFIG_ARCH_OMAP2)		+= $(voltagedomain-common) \
					   voltagedomains2xxx_data.o
obj-$(CONFIG_ARCH_OMAP3)		+= $(voltagedomain-common) \
					   voltagedomains3xxx_data.o
obj-$(CONFIG_ARCH_OMAP4)		+= $(voltagedomain-common) \
					   voltagedomains44xx_data.o
endif

# OMAP powerdomain framework
powerdomain-common			+= powerdomain.o powerdomain-common.o
obj-$(CONFIG_ARCH_OMAP2)		+= $(powerdomain-common) \
					   powerdomain2xxx_3xxx.o \
					   powerdomains2xxx_data.o \
					   powerdomains2xxx_3xxx_data.o
obj-$(CONFIG_ARCH_OMAP3)		+= $(powerdomain-common) \
					   powerdomain2xxx_3xxx.o \
					   powerdomains3xxx_data.o \
					   powerdomains2xxx_3xxx_data.o
obj-$(CONFIG_ARCH_OMAP4)		+= $(powerdomain-common) \
					   powerdomain44xx.o \
					   powerdomains44xx_data.o

# PRCM clockdomain control
obj-$(CONFIG_ARCH_OMAP2)		+= clockdomain.o \
					   clockdomain2xxx_3xxx.o \
					   clockdomains2xxx_3xxx_data.o
obj-$(CONFIG_ARCH_OMAP3)		+= clockdomain.o \
					   clockdomain2xxx_3xxx.o \
					   clockdomains2xxx_3xxx_data.o
obj-$(CONFIG_ARCH_OMAP4)		+= clockdomain.o \
					   clockdomain44xx.o \
					   clockdomains44xx_data.o

# Clock framework
obj-$(CONFIG_ARCH_OMAP2)		+= $(clock-common) clock2xxx.o \
					   clkt2xxx_sys.o \
					   clkt2xxx_dpllcore.o \
					   clkt2xxx_virt_prcm_set.o \
					   clkt2xxx_apll.o clkt2xxx_osc.o \
					   clkt2xxx_dpll.o clkt_iclk.o
obj-$(CONFIG_SOC_OMAP2420)		+= clock2420_data.o
obj-$(CONFIG_SOC_OMAP2430)		+= clock2430.o clock2430_data.o
obj-$(CONFIG_ARCH_OMAP3)		+= $(clock-common) clock3xxx.o \
					   clock34xx.o clkt34xx_dpll3m2.o \
					   clock3517.o clock36xx.o \
					   dpll3xxx.o clock3xxx_data.o \
					   clkt_iclk.o
obj-$(CONFIG_ARCH_OMAP4)		+= $(clock-common) clock44xx_data.o \
					   dpll3xxx.o dpll44xx.o

# OMAP2 clock rate set data (old "OPP" data)
obj-$(CONFIG_SOC_OMAP2420)		+= opp2420_data.o
obj-$(CONFIG_SOC_OMAP2430)		+= opp2430_data.o

# hwmod data
obj-$(CONFIG_SOC_OMAP2420)		+= omap_hwmod_2420_data.o
obj-$(CONFIG_SOC_OMAP2430)		+= omap_hwmod_2430_data.o
obj-$(CONFIG_ARCH_OMAP3)		+= omap_hwmod_3xxx_data.o
obj-$(CONFIG_ARCH_OMAP4)		+= omap_hwmod_44xx_data.o

# EMU peripherals
obj-$(CONFIG_OMAP3_EMU)			+= emu.o

# L3 interconnect
obj-$(CONFIG_ARCH_OMAP3)		+= omap_l3_smx.o
obj-$(CONFIG_ARCH_OMAP4)		+= omap_l3_noc.o

# LDO stuff
obj-$(CONFIG_ARCH_OMAP4)		+= omap4_trim_quirks.o

obj-$(CONFIG_OMAP_MBOX_FWK)		+= mailbox_mach.o
mailbox_mach-objs			:= mailbox.o

obj-$(CONFIG_OMAP_IOMMU)		+= iommu2.o omap-iommu.o

i2c-omap-$(CONFIG_I2C_OMAP)		:= i2c.o
obj-y					+= $(i2c-omap-m) $(i2c-omap-y)

ifneq ($(CONFIG_TIDSPBRIDGE),)
obj-y					+= dsp.o
endif

# Specific board support
obj-$(CONFIG_MACH_OMAP_GENERIC)		+= board-generic.o
obj-$(CONFIG_MACH_OMAP_H4)		+= board-h4.o
obj-$(CONFIG_MACH_OMAP_2430SDP)		+= board-2430sdp.o \
					   hsmmc.o
obj-$(CONFIG_MACH_OMAP_APOLLON)		+= board-apollon.o
obj-$(CONFIG_MACH_OMAP3_BEAGLE)		+= board-omap3beagle.o \
					   hsmmc.o
obj-$(CONFIG_MACH_DEVKIT8000)     	+= board-devkit8000.o \
                                           hsmmc.o
obj-$(CONFIG_MACH_OMAP_LDP)		+= board-ldp.o \
					   board-flash.o \
					   hsmmc.o
obj-$(CONFIG_MACH_OMAP3530_LV_SOM)      += board-omap3logic.o \
					   hsmmc.o
obj-$(CONFIG_MACH_OMAP3_TORPEDO)        += board-omap3logic.o \
					   hsmmc.o
obj-$(CONFIG_MACH_OVERO)		+= board-overo.o \
					   hsmmc.o
obj-$(CONFIG_MACH_OMAP3EVM)		+= board-omap3evm.o \
					   hsmmc.o
obj-$(CONFIG_MACH_OMAP3_PANDORA)	+= board-omap3pandora.o \
					   hsmmc.o
obj-$(CONFIG_MACH_OMAP_3430SDP)		+= board-3430sdp.o \
					   hsmmc.o \
					   board-flash.o
obj-$(CONFIG_MACH_NOKIA_N8X0)		+= board-n8x0.o
obj-$(CONFIG_MACH_NOKIA_RM680)		+= board-rm680.o \
					   sdram-nokia.o \
					   hsmmc.o
obj-$(CONFIG_MACH_NOKIA_RX51)		+= board-rx51.o \
					   sdram-nokia.o \
					   board-rx51-peripherals.o \
					   board-rx51-video.o \
					   hsmmc.o
obj-$(CONFIG_MACH_OMAP_ZOOM2)		+= board-zoom.o \
					   board-zoom-peripherals.o \
					   board-zoom-display.o \
					   board-flash.o \
					   hsmmc.o \
					   board-zoom-debugboard.o
obj-$(CONFIG_MACH_OMAP_ZOOM3)		+= board-zoom.o \
					   board-zoom-peripherals.o \
					   board-zoom-display.o \
					   board-flash.o \
					   hsmmc.o \
					   board-zoom-debugboard.o
obj-$(CONFIG_MACH_OMAP_3630SDP)		+= board-3630sdp.o \
					   board-zoom-peripherals.o \
					   board-zoom-display.o \
					   board-flash.o \
					   hsmmc.o
obj-$(CONFIG_MACH_CM_T35)		+= board-cm-t35.o \
					   hsmmc.o
obj-$(CONFIG_MACH_CM_T3517)		+= board-cm-t3517.o
obj-$(CONFIG_MACH_IGEP0020)		+= board-igep0020.o \
					   hsmmc.o
obj-$(CONFIG_MACH_OMAP3_TOUCHBOOK)	+= board-omap3touchbook.o \
					   hsmmc.o
obj-$(CONFIG_MACH_OMAP_4430SDP)		+= board-4430sdp.o \
					   hsmmc.o \
					   omap_phy_internal.o
obj-$(CONFIG_MACH_OMAP4_PANDA)		+= board-omap4panda.o \
					   hsmmc.o \
					   omap_phy_internal.o
<<<<<<< HEAD
# Android specific board file extensions
obj-$(CONFIG_MACH_TUNA)			+= board-tuna.o \
					   hsmmc.o \
					   omap_phy_internal.o
obj-$(CONFIG_MACH_TUNA)			+= board-tuna-display.o
obj-$(CONFIG_MACH_TUNA)			+= board-tuna-input.o
obj-$(CONFIG_MACH_TUNA)			+= board-tuna-nfc.o
obj-$(CONFIG_MACH_TUNA)			+= board-tuna-power.o
obj-$(CONFIG_MACH_TUNA)			+= board-tuna-sensors.o
obj-$(CONFIG_MACH_TUNA)			+= board-tuna-wifi.o
obj-$(CONFIG_MACH_TUNA)			+= board-tuna-bluetooth.o

=======
>>>>>>> b257e4a1

obj-$(CONFIG_MACH_OMAP3517EVM)		+= board-am3517evm.o \
					   omap_phy_internal.o \

obj-$(CONFIG_MACH_OMAP3517EVM)		+= board-am3517evm.o

obj-$(CONFIG_MACH_CRANEBOARD)		+= board-am3517crane.o

obj-$(CONFIG_MACH_SBC3530)		+= board-omap3stalker.o \
					   hsmmc.o
obj-$(CONFIG_MACH_TI8168EVM)		+= board-ti8168evm.o
# Platform specific device init code
usbfs-$(CONFIG_ARCH_OMAP_OTG)		:= usb-fs.o
obj-y					+= $(usbfs-m) $(usbfs-y)
obj-y					+= usb-musb.o
obj-$(CONFIG_MACH_OMAP2_TUSB6010)	+= usb-tusb6010.o
obj-y					+= usb-host.o

onenand-$(CONFIG_MTD_ONENAND_OMAP2)	:= gpmc-onenand.o
obj-y					+= $(onenand-m) $(onenand-y)

nand-$(CONFIG_MTD_NAND_OMAP2)		:= gpmc-nand.o
obj-y					+= $(nand-m) $(nand-y)

smc91x-$(CONFIG_SMC91X)			:= gpmc-smc91x.o
obj-y					+= $(smc91x-m) $(smc91x-y)

smsc911x-$(CONFIG_SMSC911X)		:= gpmc-smsc911x.o
obj-y					+= $(smsc911x-m) $(smsc911x-y)
obj-$(CONFIG_ARCH_OMAP4)		+= hwspinlock.o

disp-$(CONFIG_OMAP2_DSS)		:= display.o
obj-y					+= $(disp-m) $(disp-y)

obj-y					+= common-board-devices.o

obj-$(CONFIG_OMAP_REMOTE_PROC)		+= remoteproc.o
obj-$(CONFIG_OMAP_HSI_DEVICE)		+= omap_hsi.o
obj-$(CONFIG_SEC_MODEM)			+= board-tuna-modems.o<|MERGE_RESOLUTION|>--- conflicted
+++ resolved
@@ -246,8 +246,6 @@
 obj-$(CONFIG_MACH_OMAP4_PANDA)		+= board-omap4panda.o \
 					   hsmmc.o \
 					   omap_phy_internal.o
-<<<<<<< HEAD
-# Android specific board file extensions
 obj-$(CONFIG_MACH_TUNA)			+= board-tuna.o \
 					   hsmmc.o \
 					   omap_phy_internal.o
@@ -259,8 +257,6 @@
 obj-$(CONFIG_MACH_TUNA)			+= board-tuna-wifi.o
 obj-$(CONFIG_MACH_TUNA)			+= board-tuna-bluetooth.o
 
-=======
->>>>>>> b257e4a1
 
 obj-$(CONFIG_MACH_OMAP3517EVM)		+= board-am3517evm.o \
 					   omap_phy_internal.o \
