--- conflicted
+++ resolved
@@ -45,12 +45,11 @@
 #define L2X0_CLEAN_INV_LINE_PA		0x7F0
 #define L2X0_CLEAN_INV_LINE_IDX		0x7F8
 #define L2X0_CLEAN_INV_WAY		0x7FC
-<<<<<<< HEAD
+
 #define L2X0_LOCKDOWN_WAY_D0		0x900
 #define L2X0_LOCKDOWN_WAY_D1		0x908
 #define L2X0_LOCKDOWN_WAY_I0		0x904
 #define L2X0_LOCKDOWN_WAY_I1		0x90C
-=======
 /*
  * The lockdown registers repeat 8 times for L310, the L210 has only one
  * D and one I lockdown register at 0x0900 and 0x0904.
@@ -58,7 +57,7 @@
 #define L2X0_LOCKDOWN_WAY_D_BASE	0x900
 #define L2X0_LOCKDOWN_WAY_I_BASE	0x904
 #define L2X0_LOCKDOWN_STRIDE		0x08
->>>>>>> 5dba9ddd
+
 #define L2X0_TEST_OPERATION		0xF00
 #define L2X0_LINE_DATA			0xF10
 #define L2X0_LINE_TAG			0xF30
