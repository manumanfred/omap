/*
 * Gadget Driver for Android
 *
 * Copyright (C) 2008 Google, Inc.
 * Author: Mike Lockwood <lockwood@android.com>
 *
 * This software is licensed under the terms of the GNU General Public
 * License version 2, as published by the Free Software Foundation, and
 * may be copied, distributed, and modified under those terms.
 *
 * This program is distributed in the hope that it will be useful,
 * but WITHOUT ANY WARRANTY; without even the implied warranty of
 * MERCHANTABILITY or FITNESS FOR A PARTICULAR PURPOSE.  See the
 * GNU General Public License for more details.
 *
 */

/* #define DEBUG */
/* #define VERBOSE_DEBUG */

#include <linux/init.h>
#include <linux/module.h>
#include <linux/fs.h>

#include <linux/delay.h>
#include <linux/kernel.h>
#include <linux/utsname.h>
#include <linux/platform_device.h>

#include <linux/usb/ch9.h>
#include <linux/usb/composite.h>
#include <linux/usb/gadget.h>

#include "gadget_chips.h"

/*
 * Kbuild is not very cooperative with respect to linking separately
 * compiled library objects into one module.  So for now we won't use
 * separate compilation ... ensuring init/exit sections work to shrink
 * the runtime footprint, and giving us at least some parts of what
 * a "gcc --combine ... part1.c part2.c part3.c ... " build would.
 */
#include "usbstring.c"
#include "config.c"
#include "epautoconf.c"
#include "composite.c"

#include "f_audio_source.c"
#include "f_mass_storage.c"
#include "u_serial.c"
#include "f_acm.c"
#include "f_adb.c"
#include "f_mtp.c"
#include "f_accessory.c"
#define USB_ETH_RNDIS y
#include "f_rndis.c"
#include "rndis.c"
#include "u_ether.c"
#include "f_dm.c"

MODULE_AUTHOR("Mike Lockwood");
MODULE_DESCRIPTION("Android Composite USB Driver");
MODULE_LICENSE("GPL");
MODULE_VERSION("1.0");

static const char longname[] = "Gadget Android";

/* Default vendor and product IDs, overridden by userspace */
#define VENDOR_ID		0x18D1
#define PRODUCT_ID		0x0001

/* DM_PORT NUM : /dev/ttyGS* port number */
#define DM_PORT_NUM            1

struct android_usb_function {
	char *name;
	void *config;

	struct device *dev;
	char *dev_name;
	struct device_attribute **attributes;

	/* for android_dev.enabled_functions */
	struct list_head enabled_list;

	/* Optional: initialization during gadget bind */
	int (*init)(struct android_usb_function *, struct usb_composite_dev *);
	/* Optional: cleanup during gadget unbind */
	void (*cleanup)(struct android_usb_function *);
	/* Optional: called when the function is added the list of
	 *		enabled functions */
	void (*enable)(struct android_usb_function *);
	/* Optional: called when it is removed */
	void (*disable)(struct android_usb_function *);

	int (*bind_config)(struct android_usb_function *, struct usb_configuration *);

	/* Optional: called when the configuration is removed */
	void (*unbind_config)(struct android_usb_function *, struct usb_configuration *);
	/* Optional: handle ctrl requests before the device is configured */
	int (*ctrlrequest)(struct android_usb_function *,
					struct usb_composite_dev *,
					const struct usb_ctrlrequest *);
};

struct android_dev {
	struct android_usb_function **functions;
	struct list_head enabled_functions;
	struct usb_composite_dev *cdev;
	struct device *dev;

	bool enabled;
	int disable_depth;
	struct mutex mutex;
	bool connected;
	bool sw_connected;
	struct work_struct work;
};

static struct class *android_class;
static struct android_dev *_android_dev;
static int android_bind_config(struct usb_configuration *c);
static void android_unbind_config(struct usb_configuration *c);

/* string IDs are assigned dynamically */
#define STRING_MANUFACTURER_IDX		0
#define STRING_PRODUCT_IDX		1
#define STRING_SERIAL_IDX		2

static char manufacturer_string[256];
static char product_string[256];
static char serial_string[256];

/* String Table */
static struct usb_string strings_dev[] = {
	[STRING_MANUFACTURER_IDX].s = manufacturer_string,
	[STRING_PRODUCT_IDX].s = product_string,
	[STRING_SERIAL_IDX].s = serial_string,
	{  }			/* end of list */
};

static struct usb_gadget_strings stringtab_dev = {
	.language	= 0x0409,	/* en-us */
	.strings	= strings_dev,
};

static struct usb_gadget_strings *dev_strings[] = {
	&stringtab_dev,
	NULL,
};

static struct usb_device_descriptor device_desc = {
	.bLength              = sizeof(device_desc),
	.bDescriptorType      = USB_DT_DEVICE,
	.bcdUSB               = __constant_cpu_to_le16(0x0200),
	.bDeviceClass         = USB_CLASS_PER_INTERFACE,
	.idVendor             = __constant_cpu_to_le16(VENDOR_ID),
	.idProduct            = __constant_cpu_to_le16(PRODUCT_ID),
	.bcdDevice            = __constant_cpu_to_le16(0xffff),
	.bNumConfigurations   = 1,
};

static struct usb_configuration android_config_driver = {
	.label		= "android",
	.unbind		= android_unbind_config,
	.bConfigurationValue = 1,
};

static void android_work(struct work_struct *data)
{
	struct android_dev *dev = container_of(data, struct android_dev, work);
	struct usb_composite_dev *cdev = dev->cdev;
	char *disconnected[2] = { "USB_STATE=DISCONNECTED", NULL };
	char *connected[2]    = { "USB_STATE=CONNECTED", NULL };
	char *configured[2]   = { "USB_STATE=CONFIGURED", NULL };
	char **uevent_envp = NULL;
	unsigned long flags;

	spin_lock_irqsave(&cdev->lock, flags);
        if (cdev->config)
		uevent_envp = configured;
	else if (dev->connected != dev->sw_connected)
		uevent_envp = dev->connected ? connected : disconnected;
	dev->sw_connected = dev->connected;
	spin_unlock_irqrestore(&cdev->lock, flags);

	if (uevent_envp) {
		kobject_uevent_env(&dev->dev->kobj, KOBJ_CHANGE, uevent_envp);
		pr_info("%s: sent uevent %s\n", __func__, uevent_envp[0]);
	} else {
		pr_info("%s: did not send uevent (%d %d %p)\n", __func__,
			 dev->connected, dev->sw_connected, cdev->config);
	}
}

static void android_enable(struct android_dev *dev)
{
	struct usb_composite_dev *cdev = dev->cdev;

	BUG_ON(!mutex_is_locked(&dev->mutex));
	BUG_ON(!dev->disable_depth);

	if (--dev->disable_depth == 0) {
		usb_add_config(cdev, &android_config_driver,
					android_bind_config);
		usb_gadget_connect(cdev->gadget);
	}
}

static void android_disable(struct android_dev *dev)
{
	struct usb_composite_dev *cdev = dev->cdev;

	BUG_ON(!mutex_is_locked(&dev->mutex));

	if (dev->disable_depth++ == 0) {
		usb_gadget_disconnect(cdev->gadget);
		/* Cancel pending control requests */
		usb_ep_dequeue(cdev->gadget->ep0, cdev->req);
		usb_remove_config(cdev, &android_config_driver);
	}
}

/*-------------------------------------------------------------------------*/
/* Supported functions initialization */

struct adb_data {
	bool opened;
	bool enabled;
};

static int adb_function_init(struct android_usb_function *f, struct usb_composite_dev *cdev)
{
	f->config = kzalloc(sizeof(struct adb_data), GFP_KERNEL);
	if (!f->config)
		return -ENOMEM;

	return adb_setup();
}

static void adb_function_cleanup(struct android_usb_function *f)
{
	adb_cleanup();
	kfree(f->config);
}

static int adb_function_bind_config(struct android_usb_function *f, struct usb_configuration *c)
{
	return adb_bind_config(c);
}

static void adb_android_function_enable(struct android_usb_function *f)
{
	struct android_dev *dev = _android_dev;
	struct adb_data *data = f->config;

	data->enabled = true;

	/* Disable the gadget until adbd is ready */
	if (!data->opened)
		android_disable(dev);
}

static void adb_android_function_disable(struct android_usb_function *f)
{
	struct android_dev *dev = _android_dev;
	struct adb_data *data = f->config;

	data->enabled = false;

	/* Balance the disable that was called in closed_callback */
	if (!data->opened)
		android_enable(dev);
}

static struct android_usb_function adb_function = {
	.name		= "adb",
	.enable		= adb_android_function_enable,
	.disable	= adb_android_function_disable,
	.init		= adb_function_init,
	.cleanup	= adb_function_cleanup,
	.bind_config	= adb_function_bind_config,
};

static void adb_ready_callback(void)
{
	struct android_dev *dev = _android_dev;
	struct adb_data *data = adb_function.config;

	mutex_lock(&dev->mutex);

	data->opened = true;

	if (data->enabled)
		android_enable(dev);

	mutex_unlock(&dev->mutex);
}

static void adb_closed_callback(void)
{
	struct android_dev *dev = _android_dev;
	struct adb_data *data = adb_function.config;

	mutex_lock(&dev->mutex);

	data->opened = false;

	if (data->enabled)
		android_disable(dev);

	mutex_unlock(&dev->mutex);
}


#define MAX_ACM_INSTANCES 4
struct acm_function_config {
	int instances;
};

static int acm_function_init(struct android_usb_function *f, struct usb_composite_dev *cdev)
{
	f->config = kzalloc(sizeof(struct acm_function_config), GFP_KERNEL);
	if (!f->config)
		return -ENOMEM;

	return gserial_setup(cdev->gadget, MAX_ACM_INSTANCES);
}

static void acm_function_cleanup(struct android_usb_function *f)
{
	gserial_cleanup();
	kfree(f->config);
	f->config = NULL;
}

static int acm_function_bind_config(struct android_usb_function *f, struct usb_configuration *c)
{
	int i;
	int ret = 0;
	struct acm_function_config *config = f->config;

	for (i = 0; i < config->instances; i++) {
		ret = acm_bind_config(c, i);
		if (ret) {
			pr_err("Could not bind acm%u config\n", i);
			break;
		}
	}

	return ret;
}

static ssize_t acm_instances_show(struct device *dev,
		struct device_attribute *attr, char *buf)
{
	struct android_usb_function *f = dev_get_drvdata(dev);
	struct acm_function_config *config = f->config;
	return sprintf(buf, "%d\n", config->instances);
}

static ssize_t acm_instances_store(struct device *dev,
		struct device_attribute *attr, const char *buf, size_t size)
{
	struct android_usb_function *f = dev_get_drvdata(dev);
	struct acm_function_config *config = f->config;
	int value;

	sscanf(buf, "%d", &value);
	if (value > MAX_ACM_INSTANCES)
		value = MAX_ACM_INSTANCES;
	config->instances = value;
	return size;
}

static DEVICE_ATTR(instances, S_IRUGO | S_IWUSR, acm_instances_show, acm_instances_store);
static struct device_attribute *acm_function_attributes[] = { &dev_attr_instances, NULL };

static struct android_usb_function acm_function = {
	.name		= "acm",
	.init		= acm_function_init,
	.cleanup	= acm_function_cleanup,
	.bind_config	= acm_function_bind_config,
	.attributes	= acm_function_attributes,
};


static int mtp_function_init(struct android_usb_function *f, struct usb_composite_dev *cdev)
{
	return mtp_setup();
}

static void mtp_function_cleanup(struct android_usb_function *f)
{
	mtp_cleanup();
}

static int mtp_function_bind_config(struct android_usb_function *f, struct usb_configuration *c)
{
	return mtp_bind_config(c, false);
}

static int ptp_function_init(struct android_usb_function *f, struct usb_composite_dev *cdev)
{
	/* nothing to do - initialization is handled by mtp_function_init */
	return 0;
}

static void ptp_function_cleanup(struct android_usb_function *f)
{
	/* nothing to do - cleanup is handled by mtp_function_cleanup */
}

static int ptp_function_bind_config(struct android_usb_function *f, struct usb_configuration *c)
{
	return mtp_bind_config(c, true);
}

static int mtp_function_ctrlrequest(struct android_usb_function *f,
						struct usb_composite_dev *cdev,
						const struct usb_ctrlrequest *c)
{
	return mtp_ctrlrequest(cdev, c);
}

static struct android_usb_function mtp_function = {
	.name		= "mtp",
	.init		= mtp_function_init,
	.cleanup	= mtp_function_cleanup,
	.bind_config	= mtp_function_bind_config,
	.ctrlrequest	= mtp_function_ctrlrequest,
};

/* PTP function is same as MTP with slightly different interface descriptor */
static struct android_usb_function ptp_function = {
	.name		= "ptp",
	.init		= ptp_function_init,
	.cleanup	= ptp_function_cleanup,
	.bind_config	= ptp_function_bind_config,
};


struct rndis_function_config {
	u8      ethaddr[ETH_ALEN];
	u32     vendorID;
	char	manufacturer[256];
	bool	wceis;
};

static int rndis_function_init(struct android_usb_function *f, struct usb_composite_dev *cdev)
{
	f->config = kzalloc(sizeof(struct rndis_function_config), GFP_KERNEL);
	if (!f->config)
		return -ENOMEM;
	return 0;
}

static void rndis_function_cleanup(struct android_usb_function *f)
{
	kfree(f->config);
	f->config = NULL;
}

static int rndis_function_bind_config(struct android_usb_function *f,
					struct usb_configuration *c)
{
	int ret;
	struct rndis_function_config *rndis = f->config;

	if (!rndis) {
		pr_err("%s: rndis_pdata\n", __func__);
		return -1;
	}

	pr_info("%s MAC: %02X:%02X:%02X:%02X:%02X:%02X\n", __func__,
		rndis->ethaddr[0], rndis->ethaddr[1], rndis->ethaddr[2],
		rndis->ethaddr[3], rndis->ethaddr[4], rndis->ethaddr[5]);

	ret = gether_setup_name(c->cdev->gadget, rndis->ethaddr, "rndis");
	if (ret) {
		pr_err("%s: gether_setup failed\n", __func__);
		return ret;
	}

	if (rndis->wceis) {
		/* "Wireless" RNDIS; auto-detected by Windows */
		rndis_iad_descriptor.bFunctionClass =
						USB_CLASS_WIRELESS_CONTROLLER;
		rndis_iad_descriptor.bFunctionSubClass = 0x01;
		rndis_iad_descriptor.bFunctionProtocol = 0x03;
		rndis_control_intf.bInterfaceClass =
						USB_CLASS_WIRELESS_CONTROLLER;
		rndis_control_intf.bInterfaceSubClass =	 0x01;
		rndis_control_intf.bInterfaceProtocol =	 0x03;
	}

	return rndis_bind_config(c, rndis->ethaddr, rndis->vendorID,
				    rndis->manufacturer);
}

static void rndis_function_unbind_config(struct android_usb_function *f,
						struct usb_configuration *c)
{
	gether_cleanup();
}

static ssize_t rndis_manufacturer_show(struct device *dev,
		struct device_attribute *attr, char *buf)
{
	struct android_usb_function *f = dev_get_drvdata(dev);
	struct rndis_function_config *config = f->config;
	return sprintf(buf, "%s\n", config->manufacturer);
}

static ssize_t rndis_manufacturer_store(struct device *dev,
		struct device_attribute *attr, const char *buf, size_t size)
{
	struct android_usb_function *f = dev_get_drvdata(dev);
	struct rndis_function_config *config = f->config;

	if (size >= sizeof(config->manufacturer))
		return -EINVAL;
	if (sscanf(buf, "%s", config->manufacturer) == 1)
		return size;
	return -1;
}

static DEVICE_ATTR(manufacturer, S_IRUGO | S_IWUSR, rndis_manufacturer_show,
						    rndis_manufacturer_store);

static ssize_t rndis_wceis_show(struct device *dev,
		struct device_attribute *attr, char *buf)
{
	struct android_usb_function *f = dev_get_drvdata(dev);
	struct rndis_function_config *config = f->config;
	return sprintf(buf, "%d\n", config->wceis);
}

static ssize_t rndis_wceis_store(struct device *dev,
		struct device_attribute *attr, const char *buf, size_t size)
{
	struct android_usb_function *f = dev_get_drvdata(dev);
	struct rndis_function_config *config = f->config;
	int value;

	if (sscanf(buf, "%d", &value) == 1) {
		config->wceis = value;
		return size;
	}
	return -EINVAL;
}

static DEVICE_ATTR(wceis, S_IRUGO | S_IWUSR, rndis_wceis_show,
					     rndis_wceis_store);

static ssize_t rndis_ethaddr_show(struct device *dev,
		struct device_attribute *attr, char *buf)
{
	struct android_usb_function *f = dev_get_drvdata(dev);
	struct rndis_function_config *rndis = f->config;
	return sprintf(buf, "%02x:%02x:%02x:%02x:%02x:%02x\n",
		rndis->ethaddr[0], rndis->ethaddr[1], rndis->ethaddr[2],
		rndis->ethaddr[3], rndis->ethaddr[4], rndis->ethaddr[5]);
}

static ssize_t rndis_ethaddr_store(struct device *dev,
		struct device_attribute *attr, const char *buf, size_t size)
{
	struct android_usb_function *f = dev_get_drvdata(dev);
	struct rndis_function_config *rndis = f->config;

	if (sscanf(buf, "%02x:%02x:%02x:%02x:%02x:%02x\n",
		    (int *)&rndis->ethaddr[0], (int *)&rndis->ethaddr[1],
		    (int *)&rndis->ethaddr[2], (int *)&rndis->ethaddr[3],
		    (int *)&rndis->ethaddr[4], (int *)&rndis->ethaddr[5]) == 6)
		return size;
	return -EINVAL;
}

static DEVICE_ATTR(ethaddr, S_IRUGO | S_IWUSR, rndis_ethaddr_show,
					       rndis_ethaddr_store);

static ssize_t rndis_vendorID_show(struct device *dev,
		struct device_attribute *attr, char *buf)
{
	struct android_usb_function *f = dev_get_drvdata(dev);
	struct rndis_function_config *config = f->config;
	return sprintf(buf, "%04x\n", config->vendorID);
}

static ssize_t rndis_vendorID_store(struct device *dev,
		struct device_attribute *attr, const char *buf, size_t size)
{
	struct android_usb_function *f = dev_get_drvdata(dev);
	struct rndis_function_config *config = f->config;
	int value;

	if (sscanf(buf, "%04x", &value) == 1) {
		config->vendorID = value;
		return size;
	}
	return -EINVAL;
}

static DEVICE_ATTR(vendorID, S_IRUGO | S_IWUSR, rndis_vendorID_show,
						rndis_vendorID_store);

static struct device_attribute *rndis_function_attributes[] = {
	&dev_attr_manufacturer,
	&dev_attr_wceis,
	&dev_attr_ethaddr,
	&dev_attr_vendorID,
	NULL
};

static struct android_usb_function rndis_function = {
	.name		= "rndis",
	.init		= rndis_function_init,
	.cleanup	= rndis_function_cleanup,
	.bind_config	= rndis_function_bind_config,
	.unbind_config	= rndis_function_unbind_config,
	.attributes	= rndis_function_attributes,
};


struct mass_storage_function_config {
	struct fsg_config fsg;
	struct fsg_common *common;
};

static int mass_storage_function_init(struct android_usb_function *f,
					struct usb_composite_dev *cdev)
{
	struct mass_storage_function_config *config;
	struct fsg_common *common;
	int err;

	config = kzalloc(sizeof(struct mass_storage_function_config),
								GFP_KERNEL);
	if (!config)
		return -ENOMEM;

	config->fsg.nluns = 1;
	config->fsg.luns[0].removable = 1;

	common = fsg_common_init(NULL, cdev, &config->fsg);
	if (IS_ERR(common)) {
		kfree(config);
		return PTR_ERR(common);
	}

	err = sysfs_create_link(&f->dev->kobj,
				&common->luns[0].dev.kobj,
				"lun");
	if (err) {
		kfree(config);
		return err;
	}

	config->common = common;
	f->config = config;
	return 0;
}

static void mass_storage_function_cleanup(struct android_usb_function *f)
{
	kfree(f->config);
	f->config = NULL;
}

static int mass_storage_function_bind_config(struct android_usb_function *f,
						struct usb_configuration *c)
{
	struct mass_storage_function_config *config = f->config;
	return fsg_bind_config(c->cdev, c, config->common);
}

static ssize_t mass_storage_inquiry_show(struct device *dev,
				struct device_attribute *attr, char *buf)
{
	struct android_usb_function *f = dev_get_drvdata(dev);
	struct mass_storage_function_config *config = f->config;
	return sprintf(buf, "%s\n", config->common->inquiry_string);
}

static ssize_t mass_storage_inquiry_store(struct device *dev,
		struct device_attribute *attr, const char *buf, size_t size)
{
	struct android_usb_function *f = dev_get_drvdata(dev);
	struct mass_storage_function_config *config = f->config;
	if (size >= sizeof(config->common->inquiry_string))
		return -EINVAL;
	if (sscanf(buf, "%s", config->common->inquiry_string) != 1)
		return -EINVAL;
	return size;
}

static DEVICE_ATTR(inquiry_string, S_IRUGO | S_IWUSR,
					mass_storage_inquiry_show,
					mass_storage_inquiry_store);

static struct device_attribute *mass_storage_function_attributes[] = {
	&dev_attr_inquiry_string,
	NULL
};

static struct android_usb_function mass_storage_function = {
	.name		= "mass_storage",
	.init		= mass_storage_function_init,
	.cleanup	= mass_storage_function_cleanup,
	.bind_config	= mass_storage_function_bind_config,
	.attributes	= mass_storage_function_attributes,
};


static int accessory_function_init(struct android_usb_function *f,
					struct usb_composite_dev *cdev)
{
	return acc_setup();
}

static void accessory_function_cleanup(struct android_usb_function *f)
{
	acc_cleanup();
}

static int accessory_function_bind_config(struct android_usb_function *f,
						struct usb_configuration *c)
{
	return acc_bind_config(c);
}

static int accessory_function_ctrlrequest(struct android_usb_function *f,
						struct usb_composite_dev *cdev,
						const struct usb_ctrlrequest *c)
{
	return acc_ctrlrequest(cdev, c);
}

static struct android_usb_function accessory_function = {
	.name		= "accessory",
	.init		= accessory_function_init,
	.cleanup	= accessory_function_cleanup,
	.bind_config	= accessory_function_bind_config,
	.ctrlrequest	= accessory_function_ctrlrequest,
};

static int audio_source_function_init(struct android_usb_function *f,
			struct usb_composite_dev *cdev)
{
	struct audio_source_config *config;

	config = kzalloc(sizeof(struct audio_source_config), GFP_KERNEL);
	if (!config)
		return -ENOMEM;
	config->card = -1;
	config->device = -1;
	f->config = config;
	return 0;
}

static void audio_source_function_cleanup(struct android_usb_function *f)
{
	kfree(f->config);
}

static int audio_source_function_bind_config(struct android_usb_function *f,
						struct usb_configuration *c)
{
	struct audio_source_config *config = f->config;

	return audio_source_bind_config(c, config);
}

static void audio_source_function_unbind_config(struct android_usb_function *f,
						struct usb_configuration *c)
{
	struct audio_source_config *config = f->config;

	config->card = -1;
	config->device = -1;
}

static ssize_t audio_source_pcm_show(struct device *dev,
		struct device_attribute *attr, char *buf)
{
	struct android_usb_function *f = dev_get_drvdata(dev);
	struct audio_source_config *config = f->config;

	/* print PCM card and device numbers */
	return sprintf(buf, "%d %d\n", config->card, config->device);
}

static DEVICE_ATTR(pcm, S_IRUGO | S_IWUSR, audio_source_pcm_show, NULL);

static struct device_attribute *audio_source_function_attributes[] = {
	&dev_attr_pcm,
	NULL
};

static struct android_usb_function audio_source_function = {
	.name		= "audio_source",
	.init		= audio_source_function_init,
	.cleanup	= audio_source_function_cleanup,
	.bind_config	= audio_source_function_bind_config,
	.unbind_config	= audio_source_function_unbind_config,
	.attributes	= audio_source_function_attributes,
};

static int dm_function_bind_config(struct android_usb_function *f,
					struct usb_configuration *c)
{
	return dm_bind_config(c, DM_PORT_NUM);
}

static struct android_usb_function dm_function = {
	.name           = "dm",
	.bind_config    = dm_function_bind_config,
};

static struct android_usb_function *supported_functions[] = {
	&adb_function,
	&acm_function,
	&mtp_function,
	&ptp_function,
	&rndis_function,
	&mass_storage_function,
	&accessory_function,
<<<<<<< HEAD
	&dm_function,
=======
	&audio_source_function,
>>>>>>> c14a1079
	NULL
};


static int android_init_functions(struct android_usb_function **functions,
				  struct usb_composite_dev *cdev)
{
	struct android_dev *dev = _android_dev;
	struct android_usb_function *f;
	struct device_attribute **attrs;
	struct device_attribute *attr;
	int err;
	int index = 0;

	for (; (f = *functions++); index++) {
		f->dev_name = kasprintf(GFP_KERNEL, "f_%s", f->name);
		f->dev = device_create(android_class, dev->dev,
				MKDEV(0, index), f, f->dev_name);
		if (IS_ERR(f->dev)) {
			pr_err("%s: Failed to create dev %s", __func__,
							f->dev_name);
			err = PTR_ERR(f->dev);
			goto err_create;
		}

		if (f->init) {
			err = f->init(f, cdev);
			if (err) {
				pr_err("%s: Failed to init %s", __func__,
								f->name);
				goto err_out;
			}
		}

		attrs = f->attributes;
		if (attrs) {
			while ((attr = *attrs++) && !err)
				err = device_create_file(f->dev, attr);
		}
		if (err) {
			pr_err("%s: Failed to create function %s attributes",
					__func__, f->name);
			goto err_out;
		}
	}
	return 0;

err_out:
	device_destroy(android_class, f->dev->devt);
err_create:
	kfree(f->dev_name);
	return err;
}

static void android_cleanup_functions(struct android_usb_function **functions)
{
	struct android_usb_function *f;

	while (*functions) {
		f = *functions++;

		if (f->dev) {
			device_destroy(android_class, f->dev->devt);
			kfree(f->dev_name);
		}

		if (f->cleanup)
			f->cleanup(f);
	}
}

static int
android_bind_enabled_functions(struct android_dev *dev,
			       struct usb_configuration *c)
{
	struct android_usb_function *f;
	int ret;

	list_for_each_entry(f, &dev->enabled_functions, enabled_list) {
		ret = f->bind_config(f, c);
		if (ret) {
			pr_err("%s: %s failed", __func__, f->name);
			return ret;
		}
	}
	return 0;
}

static void
android_unbind_enabled_functions(struct android_dev *dev,
			       struct usb_configuration *c)
{
	struct android_usb_function *f;

	list_for_each_entry(f, &dev->enabled_functions, enabled_list) {
		if (f->unbind_config)
			f->unbind_config(f, c);
	}
}

static int android_enable_function(struct android_dev *dev, char *name)
{
	struct android_usb_function **functions = dev->functions;
	struct android_usb_function *f;
	while ((f = *functions++)) {
		if (!strcmp(name, f->name)) {
			list_add_tail(&f->enabled_list, &dev->enabled_functions);
			return 0;
		}
	}
	return -EINVAL;
}

/*-------------------------------------------------------------------------*/
/* /sys/class/android_usb/android%d/ interface */

static ssize_t
functions_show(struct device *pdev, struct device_attribute *attr, char *buf)
{
	struct android_dev *dev = dev_get_drvdata(pdev);
	struct android_usb_function *f;
	char *buff = buf;

	mutex_lock(&dev->mutex);

	list_for_each_entry(f, &dev->enabled_functions, enabled_list)
		buff += sprintf(buff, "%s,", f->name);

	mutex_unlock(&dev->mutex);

	if (buff != buf)
		*(buff-1) = '\n';
	return buff - buf;
}

static ssize_t
functions_store(struct device *pdev, struct device_attribute *attr,
			       const char *buff, size_t size)
{
	struct android_dev *dev = dev_get_drvdata(pdev);
	char *name;
	char buf[256], *b;
	int err;

	mutex_lock(&dev->mutex);

	if (dev->enabled) {
		mutex_unlock(&dev->mutex);
		return -EBUSY;
	}

	INIT_LIST_HEAD(&dev->enabled_functions);

	strncpy(buf, buff, sizeof(buf));
	b = strim(buf);

	while (b) {
		name = strsep(&b, ",");
		if (name) {
			err = android_enable_function(dev, name);
			if (err)
				pr_err("android_usb: Cannot enable '%s'", name);
		}
	}

	mutex_unlock(&dev->mutex);

	return size;
}

static ssize_t enable_show(struct device *pdev, struct device_attribute *attr,
			   char *buf)
{
	struct android_dev *dev = dev_get_drvdata(pdev);
	return sprintf(buf, "%d\n", dev->enabled);
}

static ssize_t enable_store(struct device *pdev, struct device_attribute *attr,
			    const char *buff, size_t size)
{
	struct android_dev *dev = dev_get_drvdata(pdev);
	struct usb_composite_dev *cdev = dev->cdev;
	struct android_usb_function *f;
	int enabled = 0;

	mutex_lock(&dev->mutex);

	sscanf(buff, "%d", &enabled);
	if (enabled && !dev->enabled) {
		/* update values in composite driver's copy of device descriptor */
		cdev->desc.idVendor = device_desc.idVendor;
		cdev->desc.idProduct = device_desc.idProduct;
		cdev->desc.bcdDevice = device_desc.bcdDevice;
		cdev->desc.bDeviceClass = device_desc.bDeviceClass;
		cdev->desc.bDeviceSubClass = device_desc.bDeviceSubClass;
		cdev->desc.bDeviceProtocol = device_desc.bDeviceProtocol;
		list_for_each_entry(f, &dev->enabled_functions, enabled_list) {
			if (f->enable)
				f->enable(f);
		}
		android_enable(dev);
		dev->enabled = true;
	} else if (!enabled && dev->enabled) {
		android_disable(dev);
		list_for_each_entry(f, &dev->enabled_functions, enabled_list) {
			if (f->disable)
				f->disable(f);
		}
		dev->enabled = false;
	} else {
		pr_err("android_usb: already %s\n",
				dev->enabled ? "enabled" : "disabled");
	}

	mutex_unlock(&dev->mutex);
	return size;
}

static ssize_t state_show(struct device *pdev, struct device_attribute *attr,
			   char *buf)
{
	struct android_dev *dev = dev_get_drvdata(pdev);
	struct usb_composite_dev *cdev = dev->cdev;
	char *state = "DISCONNECTED";
	unsigned long flags;

	if (!cdev)
		goto out;

	spin_lock_irqsave(&cdev->lock, flags);
        if (cdev->config)
		state = "CONFIGURED";
	else if (dev->connected)
		state = "CONNECTED";
	spin_unlock_irqrestore(&cdev->lock, flags);
out:
	return sprintf(buf, "%s\n", state);
}

#define DESCRIPTOR_ATTR(field, format_string)				\
static ssize_t								\
field ## _show(struct device *dev, struct device_attribute *attr,	\
		char *buf)						\
{									\
	return sprintf(buf, format_string, device_desc.field);		\
}									\
static ssize_t								\
field ## _store(struct device *dev, struct device_attribute *attr,	\
		const char *buf, size_t size)				\
{									\
	int value;							\
	if (sscanf(buf, format_string, &value) == 1) {			\
		device_desc.field = value;				\
		return size;						\
	}								\
	return -1;							\
}									\
static DEVICE_ATTR(field, S_IRUGO | S_IWUSR, field ## _show, field ## _store);

#define DESCRIPTOR_STRING_ATTR(field, buffer)				\
static ssize_t								\
field ## _show(struct device *dev, struct device_attribute *attr,	\
		char *buf)						\
{									\
	return sprintf(buf, "%s", buffer);				\
}									\
static ssize_t								\
field ## _store(struct device *dev, struct device_attribute *attr,	\
		const char *buf, size_t size)				\
{									\
	if (size >= sizeof(buffer)) return -EINVAL;			\
	if (sscanf(buf, "%s", buffer) == 1) {				\
		return size;						\
	}								\
	return -1;							\
}									\
static DEVICE_ATTR(field, S_IRUGO | S_IWUSR, field ## _show, field ## _store);


DESCRIPTOR_ATTR(idVendor, "%04x\n")
DESCRIPTOR_ATTR(idProduct, "%04x\n")
DESCRIPTOR_ATTR(bcdDevice, "%04x\n")
DESCRIPTOR_ATTR(bDeviceClass, "%d\n")
DESCRIPTOR_ATTR(bDeviceSubClass, "%d\n")
DESCRIPTOR_ATTR(bDeviceProtocol, "%d\n")
DESCRIPTOR_STRING_ATTR(iManufacturer, manufacturer_string)
DESCRIPTOR_STRING_ATTR(iProduct, product_string)
DESCRIPTOR_STRING_ATTR(iSerial, serial_string)

static DEVICE_ATTR(functions, S_IRUGO | S_IWUSR, functions_show, functions_store);
static DEVICE_ATTR(enable, S_IRUGO | S_IWUSR, enable_show, enable_store);
static DEVICE_ATTR(state, S_IRUGO, state_show, NULL);

static struct device_attribute *android_usb_attributes[] = {
	&dev_attr_idVendor,
	&dev_attr_idProduct,
	&dev_attr_bcdDevice,
	&dev_attr_bDeviceClass,
	&dev_attr_bDeviceSubClass,
	&dev_attr_bDeviceProtocol,
	&dev_attr_iManufacturer,
	&dev_attr_iProduct,
	&dev_attr_iSerial,
	&dev_attr_functions,
	&dev_attr_enable,
	&dev_attr_state,
	NULL
};

/*-------------------------------------------------------------------------*/
/* Composite driver */

static int android_bind_config(struct usb_configuration *c)
{
	struct android_dev *dev = _android_dev;
	int ret = 0;

	ret = android_bind_enabled_functions(dev, c);
	if (ret)
		return ret;

	return 0;
}

static void android_unbind_config(struct usb_configuration *c)
{
	struct android_dev *dev = _android_dev;

	android_unbind_enabled_functions(dev, c);
}

static int android_bind(struct usb_composite_dev *cdev)
{
	struct android_dev *dev = _android_dev;
	struct usb_gadget	*gadget = cdev->gadget;
	int			gcnum, id, ret;

	usb_gadget_disconnect(gadget);

	ret = android_init_functions(dev->functions, cdev);
	if (ret)
		return ret;

	/* Allocate string descriptor numbers ... note that string
	 * contents can be overridden by the composite_dev glue.
	 */
	id = usb_string_id(cdev);
	if (id < 0)
		return id;
	strings_dev[STRING_MANUFACTURER_IDX].id = id;
	device_desc.iManufacturer = id;

	id = usb_string_id(cdev);
	if (id < 0)
		return id;
	strings_dev[STRING_PRODUCT_IDX].id = id;
	device_desc.iProduct = id;

	/* Default strings - should be updated by userspace */
	strncpy(manufacturer_string, "Android", sizeof(manufacturer_string) - 1);
	strncpy(product_string, "Android", sizeof(product_string) - 1);
	strncpy(serial_string, "0123456789ABCDEF", sizeof(serial_string) - 1);

	id = usb_string_id(cdev);
	if (id < 0)
		return id;
	strings_dev[STRING_SERIAL_IDX].id = id;
	device_desc.iSerialNumber = id;

	gcnum = usb_gadget_controller_number(gadget);
	if (gcnum >= 0)
		device_desc.bcdDevice = cpu_to_le16(0x0200 + gcnum);
	else {
		/* gadget zero is so simple (for now, no altsettings) that
		 * it SHOULD NOT have problems with bulk-capable hardware.
		 * so just warn about unrcognized controllers -- don't panic.
		 *
		 * things like configuration and altsetting numbering
		 * can need hardware-specific attention though.
		 */
		pr_warning("%s: controller '%s' not recognized\n",
			longname, gadget->name);
		device_desc.bcdDevice = __constant_cpu_to_le16(0x9999);
	}

	dev->cdev = cdev;

	return 0;
}

static int android_usb_unbind(struct usb_composite_dev *cdev)
{
	struct android_dev *dev = _android_dev;

	cancel_work_sync(&dev->work);
	android_cleanup_functions(dev->functions);
	return 0;
}

static struct usb_composite_driver android_usb_driver = {
	.name		= "android_usb",
	.dev		= &device_desc,
	.strings	= dev_strings,
	.unbind		= android_usb_unbind,
};

static int
android_setup(struct usb_gadget *gadget, const struct usb_ctrlrequest *c)
{
	struct android_dev		*dev = _android_dev;
	struct usb_composite_dev	*cdev = get_gadget_data(gadget);
	struct usb_request		*req = cdev->req;
	struct android_usb_function	*f;
	int value = -EOPNOTSUPP;
	unsigned long flags;

	req->zero = 0;
	req->complete = composite_setup_complete;
	req->length = 0;
	gadget->ep0->driver_data = cdev;

	list_for_each_entry(f, &dev->enabled_functions, enabled_list) {
		if (f->ctrlrequest) {
			value = f->ctrlrequest(f, cdev, c);
			if (value >= 0)
				break;
		}
	}

	/* Special case the accessory function.
	 * It needs to handle control requests before it is enabled.
	 */
	if (value < 0)
		value = acc_ctrlrequest(cdev, c);

	if (value < 0)
		value = composite_setup(gadget, c);

	spin_lock_irqsave(&cdev->lock, flags);
	if (!dev->connected) {
		dev->connected = 1;
		schedule_work(&dev->work);
	}
	else if (c->bRequest == USB_REQ_SET_CONFIGURATION && cdev->config) {
		schedule_work(&dev->work);
	}
	spin_unlock_irqrestore(&cdev->lock, flags);

	return value;
}

static void android_disconnect(struct usb_gadget *gadget)
{
	struct android_dev *dev = _android_dev;
	struct usb_composite_dev *cdev = get_gadget_data(gadget);
	unsigned long flags;

	composite_disconnect(gadget);
	/* accessory HID support can be active while the
	   accessory function is not actually enabled,
	   so we need to inform it when we are disconnected.
	 */
	acc_disconnect();

	spin_lock_irqsave(&cdev->lock, flags);
	dev->connected = 0;
	schedule_work(&dev->work);
	spin_unlock_irqrestore(&cdev->lock, flags);
}

static int android_create_device(struct android_dev *dev)
{
	struct device_attribute **attrs = android_usb_attributes;
	struct device_attribute *attr;
	int err;

	dev->dev = device_create(android_class, NULL,
					MKDEV(0, 0), NULL, "android0");
	if (IS_ERR(dev->dev))
		return PTR_ERR(dev->dev);

	dev_set_drvdata(dev->dev, dev);

	while ((attr = *attrs++)) {
		err = device_create_file(dev->dev, attr);
		if (err) {
			device_destroy(android_class, dev->dev->devt);
			return err;
		}
	}
	return 0;
}


static int __init init(void)
{
	struct android_dev *dev;
	int err;

	android_class = class_create(THIS_MODULE, "android_usb");
	if (IS_ERR(android_class))
		return PTR_ERR(android_class);

	dev = kzalloc(sizeof(*dev), GFP_KERNEL);
	if (!dev)
		return -ENOMEM;

	dev->disable_depth = 1;
	dev->functions = supported_functions;
	INIT_LIST_HEAD(&dev->enabled_functions);
	INIT_WORK(&dev->work, android_work);
	mutex_init(&dev->mutex);

	err = android_create_device(dev);
	if (err) {
		class_destroy(android_class);
		kfree(dev);
		return err;
	}

	_android_dev = dev;

	/* Override composite driver functions */
	composite_driver.setup = android_setup;
	composite_driver.disconnect = android_disconnect;

	return usb_composite_probe(&android_usb_driver, android_bind);
}
module_init(init);

static void __exit cleanup(void)
{
	usb_composite_unregister(&android_usb_driver);
	class_destroy(android_class);
	kfree(_android_dev);
	_android_dev = NULL;
}
module_exit(cleanup);<|MERGE_RESOLUTION|>--- conflicted
+++ resolved
@@ -56,7 +56,6 @@
 #include "f_rndis.c"
 #include "rndis.c"
 #include "u_ether.c"
-#include "f_dm.c"
 
 MODULE_AUTHOR("Mike Lockwood");
 MODULE_DESCRIPTION("Android Composite USB Driver");
@@ -68,9 +67,6 @@
 /* Default vendor and product IDs, overridden by userspace */
 #define VENDOR_ID		0x18D1
 #define PRODUCT_ID		0x0001
-
-/* DM_PORT NUM : /dev/ttyGS* port number */
-#define DM_PORT_NUM            1
 
 struct android_usb_function {
 	char *name;
@@ -807,17 +803,6 @@
 	.attributes	= audio_source_function_attributes,
 };
 
-static int dm_function_bind_config(struct android_usb_function *f,
-					struct usb_configuration *c)
-{
-	return dm_bind_config(c, DM_PORT_NUM);
-}
-
-static struct android_usb_function dm_function = {
-	.name           = "dm",
-	.bind_config    = dm_function_bind_config,
-};
-
 static struct android_usb_function *supported_functions[] = {
 	&adb_function,
 	&acm_function,
@@ -826,11 +811,7 @@
 	&rndis_function,
 	&mass_storage_function,
 	&accessory_function,
-<<<<<<< HEAD
-	&dm_function,
-=======
 	&audio_source_function,
->>>>>>> c14a1079
 	NULL
 };
 
