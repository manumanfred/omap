--- conflicted
+++ resolved
@@ -555,7 +555,6 @@
 	 If your platform uses a different flash partition label for storing
  	 crashdumps, enter it here.
 
-<<<<<<< HEAD
 config USB_SWITCH_FSA9480
 	tristate "FSA9480 USB Switch"
 	depends on I2C
@@ -564,14 +563,13 @@
 	  The FSA9480 is fully controlled using I2C and enables USB data,
 	  stereo and mono audio, video, microphone and UART data to use
 	  a common connector port.
-=======
+
 config OMAP_DIE_TEMP_SENSOR
         bool "OMAP On-Die temp sensor support"
         depends on OMAP_TEMP_SENSOR
         help
           Enabling this config will give support for the on-die
           temp sensor for the OMAP platform.
->>>>>>> c5169392
 
 source "drivers/misc/c2port/Kconfig"
 source "drivers/misc/eeprom/Kconfig"
